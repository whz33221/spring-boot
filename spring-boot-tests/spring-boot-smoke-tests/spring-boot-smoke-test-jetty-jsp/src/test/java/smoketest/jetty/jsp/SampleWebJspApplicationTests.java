/*
<<<<<<< HEAD
 * Copyright 2012-2021 the original author or authors.
=======
 * Copyright 2012-2022 the original author or authors.
>>>>>>> 8ae77659
 *
 * Licensed under the Apache License, Version 2.0 (the "License");
 * you may not use this file except in compliance with the License.
 * You may obtain a copy of the License at
 *
 *      https://www.apache.org/licenses/LICENSE-2.0
 *
 * Unless required by applicable law or agreed to in writing, software
 * distributed under the License is distributed on an "AS IS" BASIS,
 * WITHOUT WARRANTIES OR CONDITIONS OF ANY KIND, either express or implied.
 * See the License for the specific language governing permissions and
 * limitations under the License.
 */

package smoketest.jetty.jsp;

import org.eclipse.jetty.server.AllowedResourceAliasChecker;
import org.eclipse.jetty.server.handler.ContextHandler;
import org.junit.jupiter.api.Test;

import org.springframework.beans.factory.annotation.Autowired;
import org.springframework.boot.test.context.SpringBootTest;
import org.springframework.boot.test.context.SpringBootTest.WebEnvironment;
import org.springframework.boot.test.web.client.TestRestTemplate;
import org.springframework.boot.web.embedded.jetty.JettyServerCustomizer;
import org.springframework.context.annotation.Bean;
import org.springframework.context.annotation.Configuration;
import org.springframework.http.HttpStatus;
import org.springframework.http.ResponseEntity;

import static org.assertj.core.api.Assertions.assertThat;

/**
 * Basic integration tests for JSP application.
 *
 * @author Phillip Webb
 */
@SpringBootTest(webEnvironment = WebEnvironment.RANDOM_PORT,
		classes = { SampleWebJspApplicationTests.JettyCustomizerConfig.class, SampleJettyJspApplication.class })
class SampleWebJspApplicationTests {

	@Autowired
	private TestRestTemplate restTemplate;

	@Test
	void testJspWithEl() {
		ResponseEntity<String> entity = this.restTemplate.getForEntity("/", String.class);
		assertThat(entity.getStatusCode()).isEqualTo(HttpStatus.OK);
		assertThat(entity.getBody()).contains("/resources/text.txt");
	}

	@Configuration(proxyBeanMethods = false)
	static class JettyCustomizerConfig {

		// To allow aliased resources on Concourse Windows CI (See gh-15553) to be served
		// as static resources.
		@Bean
		JettyServerCustomizer jettyServerCustomizer() {
			return (server) -> {
				ContextHandler handler = (ContextHandler) server.getHandler();
<<<<<<< HEAD
				handler.addAliasCheck(new AllowedResourceAliasChecker(handler));
=======
				handler.addAliasCheck((path, resource) -> true);
>>>>>>> 8ae77659
			};
		}

	}

}<|MERGE_RESOLUTION|>--- conflicted
+++ resolved
@@ -1,9 +1,5 @@
 /*
-<<<<<<< HEAD
- * Copyright 2012-2021 the original author or authors.
-=======
  * Copyright 2012-2022 the original author or authors.
->>>>>>> 8ae77659
  *
  * Licensed under the Apache License, Version 2.0 (the "License");
  * you may not use this file except in compliance with the License.
@@ -64,11 +60,7 @@
 		JettyServerCustomizer jettyServerCustomizer() {
 			return (server) -> {
 				ContextHandler handler = (ContextHandler) server.getHandler();
-<<<<<<< HEAD
 				handler.addAliasCheck(new AllowedResourceAliasChecker(handler));
-=======
-				handler.addAliasCheck((path, resource) -> true);
->>>>>>> 8ae77659
 			};
 		}
 
