--- conflicted
+++ resolved
@@ -387,21 +387,6 @@
 	}
 
 	@Test
-<<<<<<< HEAD
-=======
-	@Deprecated
-	@SuppressWarnings("deprecation")
-	void whenTheUserDefinesTheirOwnIntegrationDataSourceInitializerThenTheAutoConfiguredInitializerBacksOff() {
-		this.contextRunner.withUserConfiguration(CustomIntegrationDataSourceInitializerConfiguration.class)
-			.withConfiguration(AutoConfigurations.of(DataSourceAutoConfiguration.class,
-					DataSourceTransactionManagerAutoConfiguration.class))
-			.run((context) -> assertThat(context).doesNotHaveBean(IntegrationDataSourceScriptDatabaseInitializer.class)
-				.hasSingleBean(IntegrationDataSourceInitializer.class)
-				.hasBean("customInitializer"));
-	}
-
-	@Test
->>>>>>> df5898a1
 	void whenTheUserDefinesTheirOwnDatabaseInitializerThenTheAutoConfiguredIntegrationInitializerRemains() {
 		this.contextRunner.withUserConfiguration(CustomDatabaseInitializerConfiguration.class)
 			.withConfiguration(AutoConfigurations.of(DataSourceAutoConfiguration.class,
@@ -428,58 +413,28 @@
 	@Test
 	void whenCustomPollerPropertiesAreSetThenTheyAreReflectedInPollerMetadata() {
 		this.contextRunner.withUserConfiguration(PollingConsumerConfiguration.class)
-<<<<<<< HEAD
-				.withPropertyValues("spring.integration.poller.cron=* * * ? * *",
-						"spring.integration.poller.max-messages-per-poll=1",
-						"spring.integration.poller.receive-timeout=10s")
-				.run((context) -> {
-					assertThat(context).hasSingleBean(PollerMetadata.class);
-					PollerMetadata metadata = context.getBean(PollerMetadata.DEFAULT_POLLER, PollerMetadata.class);
-					assertThat(metadata.getMaxMessagesPerPoll()).isOne();
-					assertThat(metadata.getReceiveTimeout()).isEqualTo(10000L);
-					assertThat(metadata.getTrigger()).asInstanceOf(InstanceOfAssertFactories.type(CronTrigger.class))
-							.satisfies((trigger) -> assertThat(trigger.getExpression()).isEqualTo("* * * ? * *"));
-				});
-=======
 			.withPropertyValues("spring.integration.poller.cron=* * * ? * *",
 					"spring.integration.poller.max-messages-per-poll=1",
 					"spring.integration.poller.receive-timeout=10s")
 			.run((context) -> {
 				assertThat(context).hasSingleBean(PollerMetadata.class);
 				PollerMetadata metadata = context.getBean(PollerMetadata.DEFAULT_POLLER, PollerMetadata.class);
-				assertThat(metadata.getMaxMessagesPerPoll()).isEqualTo(1L);
+				assertThat(metadata.getMaxMessagesPerPoll()).isOne();
 				assertThat(metadata.getReceiveTimeout()).isEqualTo(10000L);
 				assertThat(metadata.getTrigger()).asInstanceOf(InstanceOfAssertFactories.type(CronTrigger.class))
 					.satisfies((trigger) -> assertThat(trigger.getExpression()).isEqualTo("* * * ? * *"));
 			});
->>>>>>> df5898a1
 	}
 
 	@Test
 	void whenPollerPropertiesForMultipleTriggerTypesAreSetThenRefreshFails() {
 		this.contextRunner
-<<<<<<< HEAD
-				.withPropertyValues("spring.integration.poller.cron=* * * ? * *",
-						"spring.integration.poller.fixed-delay=1s")
-				.run((context) -> assertThat(context).hasFailed().getFailure()
-						.hasRootCauseExactlyInstanceOf(MutuallyExclusiveConfigurationPropertiesException.class)
-						.rootCause()
-						.asInstanceOf(
-								InstanceOfAssertFactories.type(MutuallyExclusiveConfigurationPropertiesException.class))
-						.satisfies((ex) -> {
-							assertThat(ex.getConfiguredNames()).containsExactlyInAnyOrder(
-									"spring.integration.poller.cron", "spring.integration.poller.fixed-delay");
-							assertThat(ex.getMutuallyExclusiveNames()).containsExactlyInAnyOrder(
-									"spring.integration.poller.cron", "spring.integration.poller.fixed-delay",
-									"spring.integration.poller.fixed-rate");
-						}));
-=======
 			.withPropertyValues("spring.integration.poller.cron=* * * ? * *",
 					"spring.integration.poller.fixed-delay=1s")
 			.run((context) -> assertThat(context).hasFailed()
 				.getFailure()
 				.hasRootCauseExactlyInstanceOf(MutuallyExclusiveConfigurationPropertiesException.class)
-				.getRootCause()
+				.rootCause()
 				.asInstanceOf(InstanceOfAssertFactories.type(MutuallyExclusiveConfigurationPropertiesException.class))
 				.satisfies((ex) -> {
 					assertThat(ex.getConfiguredNames()).containsExactlyInAnyOrder("spring.integration.poller.cron",
@@ -488,64 +443,37 @@
 							"spring.integration.poller.cron", "spring.integration.poller.fixed-delay",
 							"spring.integration.poller.fixed-rate");
 				}));
->>>>>>> df5898a1
 
 	}
 
 	@Test
 	void whenFixedDelayPollerPropertyIsSetThenItIsReflectedAsFixedDelayPropertyOfPeriodicTrigger() {
 		this.contextRunner.withUserConfiguration(PollingConsumerConfiguration.class)
-<<<<<<< HEAD
-				.withPropertyValues("spring.integration.poller.fixed-delay=5000").run((context) -> {
-					assertThat(context).hasSingleBean(PollerMetadata.class);
-					PollerMetadata metadata = context.getBean(PollerMetadata.DEFAULT_POLLER, PollerMetadata.class);
-					assertThat(metadata.getTrigger())
-							.asInstanceOf(InstanceOfAssertFactories.type(PeriodicTrigger.class))
-							.satisfies((trigger) -> {
-								assertThat(trigger.getPeriodDuration()).isEqualTo(Duration.ofSeconds(5));
-								assertThat(trigger.isFixedRate()).isFalse();
-							});
-				});
-=======
 			.withPropertyValues("spring.integration.poller.fixed-delay=5000")
 			.run((context) -> {
 				assertThat(context).hasSingleBean(PollerMetadata.class);
 				PollerMetadata metadata = context.getBean(PollerMetadata.DEFAULT_POLLER, PollerMetadata.class);
 				assertThat(metadata.getTrigger()).asInstanceOf(InstanceOfAssertFactories.type(PeriodicTrigger.class))
 					.satisfies((trigger) -> {
-						assertThat(trigger.getPeriod()).isEqualTo(5000L);
+						assertThat(trigger.getPeriodDuration()).isEqualTo(Duration.ofSeconds(5));
 						assertThat(trigger.isFixedRate()).isFalse();
 					});
 			});
->>>>>>> df5898a1
 	}
 
 	@Test
 	void whenFixedRatePollerPropertyIsSetThenItIsReflectedAsFixedRatePropertyOfPeriodicTrigger() {
 		this.contextRunner.withUserConfiguration(PollingConsumerConfiguration.class)
-<<<<<<< HEAD
-				.withPropertyValues("spring.integration.poller.fixed-rate=5000").run((context) -> {
-					assertThat(context).hasSingleBean(PollerMetadata.class);
-					PollerMetadata metadata = context.getBean(PollerMetadata.DEFAULT_POLLER, PollerMetadata.class);
-					assertThat(metadata.getTrigger())
-							.asInstanceOf(InstanceOfAssertFactories.type(PeriodicTrigger.class))
-							.satisfies((trigger) -> {
-								assertThat(trigger.getPeriodDuration()).isEqualTo(Duration.ofSeconds(5));
-								assertThat(trigger.isFixedRate()).isTrue();
-							});
-				});
-=======
 			.withPropertyValues("spring.integration.poller.fixed-rate=5000")
 			.run((context) -> {
 				assertThat(context).hasSingleBean(PollerMetadata.class);
 				PollerMetadata metadata = context.getBean(PollerMetadata.DEFAULT_POLLER, PollerMetadata.class);
 				assertThat(metadata.getTrigger()).asInstanceOf(InstanceOfAssertFactories.type(PeriodicTrigger.class))
 					.satisfies((trigger) -> {
-						assertThat(trigger.getPeriod()).isEqualTo(5000L);
+						assertThat(trigger.getPeriodDuration()).isEqualTo(Duration.ofSeconds(5));
 						assertThat(trigger.isFixedRate()).isTrue();
 					});
 			});
->>>>>>> df5898a1
 	}
 
 	@Test
@@ -569,13 +497,15 @@
 	@Test
 	void integrationManagementInstrumentedWithObservation() {
 		this.contextRunner.withPropertyValues("spring.integration.management.observation-patterns=testHandler")
-				.withBean("testHandler", LoggingHandler.class, () -> new LoggingHandler("warn"))
-				.withBean(ObservationRegistry.class, ObservationRegistry::create)
-				.withBean(BridgeHandler.class, BridgeHandler::new).run((context) -> {
-					assertThat(context).getBean("testHandler").extracting("observationRegistry").isNotNull();
-					assertThat(context).getBean(BridgeHandler.class).extracting("observationRegistry")
-							.isEqualTo(ObservationRegistry.NOOP);
-				});
+			.withBean("testHandler", LoggingHandler.class, () -> new LoggingHandler("warn"))
+			.withBean(ObservationRegistry.class, ObservationRegistry::create)
+			.withBean(BridgeHandler.class, BridgeHandler::new)
+			.run((context) -> {
+				assertThat(context).getBean("testHandler").extracting("observationRegistry").isNotNull();
+				assertThat(context).getBean(BridgeHandler.class)
+					.extracting("observationRegistry")
+					.isEqualTo(ObservationRegistry.NOOP);
+			});
 	}
 
 	@Configuration(proxyBeanMethods = false)
