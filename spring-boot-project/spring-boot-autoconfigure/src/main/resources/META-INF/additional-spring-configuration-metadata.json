{
  "properties": [
    {
      "name": "flyway.baseline-description",
      "type": "java.lang.String",
      "deprecation": {
        "replacement": "spring.flyway.baseline-description",
        "level": "error"
      }
    },
    {
      "name": "flyway.baseline-on-migrate",
      "type": "java.lang.Boolean",
      "deprecation": {
        "replacement": "spring.flyway.baseline-on-migrate",
        "level": "error"
      }
    },
    {
      "name": "flyway.baseline-version",
      "type": "org.flywaydb.core.api.MigrationVersion",
      "deprecation": {
        "replacement": "spring.flyway.baseline-version",
        "level": "error"
      }
    },
    {
      "name": "flyway.check-location",
      "type": "java.lang.Boolean",
      "description": "Check that migration scripts location exists.",
      "defaultValue": false,
      "deprecation": {
        "replacement": "spring.flyway.check-location",
        "level": "error"
      }
    },
    {
      "name": "flyway.clean-on-validation-error",
      "type": "java.lang.Boolean",
      "deprecation": {
        "replacement": "spring.flyway.clean-on-validation-error",
        "level": "error"
      }
    },
    {
      "name": "flyway.enabled",
      "type": "java.lang.Boolean",
      "description": "Whether to enable flyway.",
      "defaultValue": true,
      "deprecation": {
        "replacement": "spring.flyway.enabled",
        "level": "error"
      }
    },
    {
      "name": "flyway.encoding",
      "type": "java.nio.charset.Charset",
      "description": "Encoding of SQL migrations.",
      "deprecation": {
        "replacement": "spring.flyway.encoding",
        "level": "error"
      }
    },
    {
      "name": "flyway.init-description",
      "type": "java.lang.String",
      "deprecation": {
        "level": "error"
      }
    },
    {
      "name": "flyway.init-on-migrate",
      "type": "java.lang.Boolean",
      "deprecation": {
        "level": "error"
      }
    },
    {
      "name": "flyway.init-sqls",
      "type": "java.util.List<java.lang.String>",
      "description": "SQL statements to execute to initialize a connection immediately after obtaining\n it.",
      "deprecation": {
        "replacement": "spring.flyway.init-sqls",
        "level": "error"
      }
    },
    {
      "name": "flyway.init-version",
      "type": "org.flywaydb.core.api.MigrationVersion",
      "deprecation": {
        "level": "error"
      }
    },
    {
      "name": "flyway.locations",
      "type": "java.util.List<java.lang.String>",
      "description": "Locations of migrations scripts. Can contain the special \"{vendor}\" placeholder to\n use vendor-specific locations.",
      "deprecation": {
        "replacement": "spring.flyway.locations",
        "level": "error"
      }
    },
    {
      "name": "flyway.out-of-order",
      "type": "java.lang.Boolean",
      "deprecation": {
        "replacement": "spring.flyway.out-of-order",
        "level": "error"
      }
    },
    {
      "name": "flyway.password",
      "type": "java.lang.String",
      "description": "Login password of the database to migrate.",
      "deprecation": {
        "replacement": "spring.flyway.password",
        "level": "error"
      }
    },
    {
      "name": "flyway.placeholder-prefix",
      "type": "java.lang.String",
      "deprecation": {
        "replacement": "spring.flyway.placeholder-prefix",
        "level": "error"
      }
    },
    {
      "name": "flyway.placeholder-replacement",
      "type": "java.lang.Boolean",
      "deprecation": {
        "replacement": "spring.flyway.placeholder-replacement",
        "level": "error"
      }
    },
    {
      "name": "flyway.placeholder-suffix",
      "type": "java.lang.String",
      "deprecation": {
        "replacement": "spring.flyway.placeholder-suffix",
        "level": "error"
      }
    },
    {
      "name": "flyway.placeholders",
      "type": "java.util.Map<java.lang.String,java.lang.String>",
      "deprecation": {
        "replacement": "spring.flyway.placeholders",
        "level": "error"
      }
    },
    {
      "name": "flyway.schemas",
      "type": "java.lang.String[]",
      "deprecation": {
        "replacement": "spring.flyway.schemas",
        "level": "error"
      }
    },
    {
      "name": "flyway.sql-migration-prefix",
      "type": "java.lang.String",
      "deprecation": {
        "replacement": "spring.flyway.sql-migration-prefix",
        "level": "error"
      }
    },
    {
      "name": "flyway.sql-migration-separator",
      "type": "java.lang.String",
      "deprecation": {
        "replacement": "spring.flyway.sql-migration-separator",
        "level": "error"
      }
    },
    {
      "name": "flyway.sql-migration-suffix",
      "type": "java.lang.String",
      "deprecation": {
        "replacement": "spring.flyway.sql-migration-suffixes",
        "level": "error"
      }
    },
    {
      "name": "flyway.table",
      "type": "java.lang.String",
      "deprecation": {
        "replacement": "spring.flyway.table",
        "level": "error"
      }
    },
    {
      "name": "flyway.target",
      "type": "org.flywaydb.core.api.MigrationVersion",
      "deprecation": {
        "replacement": "spring.flyway.target",
        "level": "error"
      }
    },
    {
      "name": "flyway.url",
      "type": "java.lang.String",
      "description": "JDBC url of the database to migrate. If not set, the primary configured data source\n is used.",
      "deprecation": {
        "replacement": "spring.flyway.url",
        "level": "error"
      }
    },
    {
      "name": "flyway.user",
      "type": "java.lang.String",
      "description": "Login user of the database to migrate.",
      "deprecation": {
        "replacement": "spring.flyway.user",
        "level": "error"
      }
    },
    {
      "name": "flyway.validate-on-migrate",
      "type": "java.lang.Boolean",
      "deprecation": {
        "replacement": "spring.flyway.validate-on-migrate",
        "level": "error"
      }
    },
    {
      "name": "liquibase.change-log",
      "type": "java.lang.String",
      "description": "Change log configuration path.",
      "defaultValue": "classpath:/db/changelog/db.changelog-master.yaml",
      "deprecation": {
        "replacement": "spring.liquibase.change-log",
        "level": "error"
      }
    },
    {
      "name": "liquibase.check-change-log-location",
      "type": "java.lang.Boolean",
      "description": "Check the change log location exists.",
      "defaultValue": true,
      "deprecation": {
        "reason": "Liquibase has its own check that checks if the change log location exists making this property redundant.",
        "level": "error"
      }
    },
    {
      "name": "liquibase.contexts",
      "type": "java.lang.String",
      "description": "Comma-separated list of runtime contexts to use.",
      "deprecation": {
        "replacement": "spring.liquibase.contexts",
        "level": "error"
      }
    },
    {
      "name": "liquibase.default-schema",
      "type": "java.lang.String",
      "description": "Default database schema.",
      "deprecation": {
        "replacement": "spring.liquibase.default-schema",
        "level": "error"
      }
    },
    {
      "name": "liquibase.drop-first",
      "type": "java.lang.Boolean",
      "description": "Drop the database schema first.",
      "defaultValue": false,
      "deprecation": {
        "replacement": "spring.liquibase.drop-first",
        "level": "error"
      }
    },
    {
      "name": "liquibase.enabled",
      "type": "java.lang.Boolean",
      "description": "Whether to enable liquibase support.",
      "defaultValue": true,
      "deprecation": {
        "replacement": "spring.liquibase.enabled",
        "level": "error"
      }
    },
    {
      "name": "liquibase.labels",
      "type": "java.lang.String",
      "description": "Comma-separated list of runtime labels to use.",
      "deprecation": {
        "replacement": "spring.liquibase.labels",
        "level": "error"
      }
    },
    {
      "name": "liquibase.parameters",
      "type": "java.util.Map<java.lang.String,java.lang.String>",
      "description": "Change log parameters.",
      "deprecation": {
        "replacement": "spring.liquibase.parameters",
        "level": "error"
      }
    },
    {
      "name": "liquibase.password",
      "type": "java.lang.String",
      "description": "Login password of the database to migrate.",
      "deprecation": {
        "replacement": "spring.liquibase.password",
        "level": "error"
      }
    },
    {
      "name": "liquibase.rollback-file",
      "type": "java.io.File",
      "description": "File to which rollback SQL will be written when an update is performed.",
      "deprecation": {
        "replacement": "spring.liquibase.rollback-file",
        "level": "error"
      }
    },
    {
      "name": "liquibase.url",
      "type": "java.lang.String",
      "description": "JDBC url of the database to migrate. If not set, the primary configured data source\n is used.",
      "deprecation": {
        "replacement": "spring.liquibase.url",
        "level": "error"
      }
    },
    {
      "name": "liquibase.user",
      "type": "java.lang.String",
      "description": "Login user of the database to migrate.",
      "deprecation": {
        "replacement": "spring.liquibase.user",
        "level": "error"
      }
    },
    {
      "name": "security.basic.authorize-mode",
      "description": "Security authorize mode to apply.",
      "defaultValue": "role",
      "deprecation": {
        "reason": "The security auto-configuration is no longer customizable. Provide your own WebSecurityConfigurer bean instead.",
        "level": "error"
      }
    },
    {
      "name": "security.basic.enabled",
      "type": "java.lang.Boolean",
      "description": "Whether to enable basic authentication.",
      "defaultValue": true,
      "deprecation": {
        "reason": "The security auto-configuration is no longer customizable. Provide your own WebSecurityConfigurer bean instead.",
        "level": "error"
      }
    },
    {
      "name": "security.basic.path",
      "type": "java.lang.String[]",
      "description": "Comma-separated list of paths to secure.",
      "defaultValue": [
        "/**"
      ],
      "deprecation": {
        "reason": "The security auto-configuration is no longer customizable. Provide your own WebSecurityConfigurer bean instead.",
        "level": "error"
      }
    },
    {
      "name": "security.basic.realm",
      "type": "java.lang.String",
      "description": "HTTP basic realm name.",
      "defaultValue": "Spring",
      "deprecation": {
        "reason": "The security auto-configuration is no longer customizable. Provide your own WebSecurityConfigurer bean instead.",
        "level": "error"
      }
    },
    {
      "name": "security.enable-csrf",
      "type": "java.lang.Boolean",
      "description": "Whether to enable Cross Site Request Forgery support.",
      "defaultValue": false,
      "deprecation": {
        "reason": "The security auto-configuration is no longer customizable. Provide your own WebSecurityConfigurer bean instead.",
        "level": "error"
      }
    },
    {
      "name": "security.filter-dispatcher-types",
      "type": "java.util.Set<java.lang.String>",
      "description": "Security filter chain dispatcher types.",
      "deprecation": {
        "replacement": "spring.security.filter.dispatcher-types",
        "level": "error"
      }
    },
    {
      "name": "security.filter-order",
      "type": "java.lang.Integer",
      "description": "Security filter chain order.",
      "defaultValue": 0,
      "deprecation": {
        "replacement": "spring.security.filter.order",
        "level": "error"
      }
    },
    {
      "name": "security.headers.cache",
      "type": "java.lang.Boolean",
      "description": "Whether to enable cache control HTTP headers.",
      "defaultValue": true,
      "deprecation": {
        "reason": "The security auto-configuration is no longer customizable. Provide your own WebSecurityConfigurer bean instead.",
        "level": "error"
      }
    },
    {
      "name": "security.headers.content-security-policy",
      "type": "java.lang.String",
      "description": "Value for content security policy header.",
      "deprecation": {
        "reason": "The security auto-configuration is no longer customizable. Provide your own WebSecurityConfigurer bean instead.",
        "level": "error"
      }
    },
    {
      "name": "security.headers.content-security-policy-mode",
      "description": "Content security policy mode.",
      "defaultValue": "default",
      "deprecation": {
        "reason": "The security auto-configuration is no longer customizable. Provide your own WebSecurityConfigurer bean instead.",
        "level": "error"
      }
    },
    {
      "name": "security.headers.content-type",
      "type": "java.lang.Boolean",
      "description": "Whether to enable \"X-Content-Type-Options\" header.",
      "defaultValue": true,
      "deprecation": {
        "reason": "The security auto-configuration is no longer customizable. Provide your own WebSecurityConfigurer bean instead.",
        "level": "error"
      }
    },
    {
      "name": "security.headers.frame",
      "type": "java.lang.Boolean",
      "description": "Whether to enable \"X-Frame-Options\" header.",
      "defaultValue": true,
      "deprecation": {
        "reason": "The security auto-configuration is no longer customizable. Provide your own WebSecurityConfigurer bean instead.",
        "level": "error"
      }
    },
    {
      "name": "security.headers.hsts",
      "description": "HTTP Strict Transport Security (HSTS) mode (none, domain, all).",
      "defaultValue": "all",
      "deprecation": {
        "reason": "The security auto-configuration is no longer customizable. Provide your own WebSecurityConfigurer bean instead.",
        "level": "error"
      }
    },
    {
      "name": "security.headers.xss",
      "type": "java.lang.Boolean",
      "description": "Whether to enable cross site scripting (XSS) protection.",
      "defaultValue": true,
      "deprecation": {
        "reason": "The security auto-configuration is no longer customizable. Provide your own WebSecurityConfigurer bean instead.",
        "level": "error"
      }
    },
    {
      "name": "security.ignored",
      "type": "java.util.List<java.lang.String>",
      "description": "Comma-separated list of paths to exclude from the default secured paths.",
      "deprecation": {
        "reason": "The security auto-configuration is no longer customizable. Provide your own WebSecurityConfigurer bean instead.",
        "level": "error"
      }
    },
    {
      "name": "security.require-ssl",
      "type": "java.lang.Boolean",
      "description": "Whether to enable secure channel for all requests.",
      "defaultValue": false,
      "deprecation": {
        "reason": "The security auto-configuration is no longer customizable. Provide your own WebSecurityConfigurer bean instead.",
        "level": "error"
      }
    },
    {
      "name": "security.sessions",
      "type": "org.springframework.security.config.http.SessionCreationPolicy",
      "description": "Session creation policy (always, never, if_required, stateless).",
      "defaultValue": "stateless",
      "deprecation": {
        "reason": "The security auto-configuration is no longer customizable. Provide your own WebSecurityConfigurer bean instead.",
        "level": "error"
      }
    },
    {
      "name": "security.user.name",
      "type": "java.lang.String",
      "description": "Default user name.",
      "defaultValue": "user",
      "deprecation": {
        "replacement": "spring.security.user.name",
        "level": "error"
      }
    },
    {
      "name": "security.user.password",
      "type": "java.lang.String",
      "description": "Password for the default user name.",
      "deprecation": {
        "replacement": "spring.security.user.password",
        "level": "error"
      }
    },
    {
      "name": "security.user.role",
      "type": "java.util.List<java.lang.String>",
      "description": "Granted roles for the default user name.",
      "deprecation": {
        "replacement": "spring.security.user.roles",
        "level": "error"
      }
    },
    {
      "name": "server.compression.enabled",
      "description": "Whether response compression is enabled.",
      "defaultValue": false
    },
    {
      "name": "server.compression.excluded-user-agents",
      "description": "Comma-separated list of user agents for which responses should not be compressed."
    },
    {
      "name": "server.compression.mime-types",
      "description": "Comma-separated list of MIME types that should be compressed.",
      "defaultValue": [
        "text/html",
        "text/xml",
        "text/plain",
        "text/css",
        "text/javascript",
        "application/javascript",
        "application/json",
        "application/xml"
      ]
    },
    {
      "name": "server.compression.min-response-size",
      "description": "Minimum \"Content-Length\" value that is required for compression to be performed.",
      "defaultValue": "2KB"
    },
    {
      "name": "server.connection-timeout",
      "type": "java.time.Duration",
      "deprecation": {
        "reason": "Each server behaves differently. Use server specific properties instead.",
        "level": "error"
      }
    },
    {
      "name": "server.context-parameters",
      "type": "java.util.Map<java.lang.String,java.lang.String>",
      "description": "ServletContext parameters.",
      "deprecation": {
        "replacement": "server.servlet.context-parameters",
        "level": "error"
      }
    },
    {
      "name": "server.context-path",
      "type": "java.lang.String",
      "description": "Context path of the application.",
      "deprecation": {
        "replacement": "server.servlet.context-path",
        "level": "error"
      }
    },
    {
      "name": "server.display-name",
      "type": "java.lang.String",
      "description": "Display name of the application.",
      "defaultValue": "application",
      "deprecation": {
        "replacement": "server.servlet.application-display-name",
        "level": "error"
      }
    },
    {
      "name": "server.error.include-details",
      "defaultValue": "never"
    },
    {
      "name": "server.error.include-stacktrace",
      "defaultValue": "never"
    },
    {
      "name": "server.http2.enabled",
      "description": "Whether to enable HTTP/2 support, if the current environment supports it.",
      "defaultValue": false
    },
    {
      "name": "server.jetty.accesslog.date-format",
      "deprecation": {
        "replacement": "server.jetty.accesslog.custom-format",
        "level": "error"
      }
    },
    {
      "name": "server.jetty.accesslog.extended-format",
      "deprecation": {
        "replacement": "server.jetty.accesslog.format",
        "level": "error"
      }
    },
    {
      "name": "server.jetty.accesslog.locale",
      "deprecation": {
        "replacement": "server.jetty.accesslog.custom-format",
        "level": "error"
      }
    },
    {
      "name": "server.jetty.accesslog.log-cookies",
      "deprecation": {
        "replacement": "server.jetty.accesslog.custom-format",
        "level": "error"
      }
    },
    {
      "name": "server.jetty.accesslog.log-latency",
      "deprecation": {
        "replacement": "server.jetty.accesslog.custom-format",
        "level": "error"
      }
    },
    {
      "name": "server.jetty.accesslog.log-server",
      "deprecation": {
        "replacement": "server.jetty.accesslog.custom-format",
        "level": "error"
      }
    },
    {
      "name": "server.jetty.accesslog.time-zone",
      "deprecation": {
        "replacement": "server.jetty.accesslog.custom-format",
        "level": "error"
      }
    },
    {
      "name": "server.jetty.max-http-post-size",
      "type": "org.springframework.util.unit.DataSize",
      "deprecation": {
        "replacement": "server.jetty.max-http-form-post-size",
        "level": "error"
      }
    },
    {
      "name": "server.jsp-servlet.class-name",
      "type": "java.lang.String",
      "deprecation": {
        "replacement": "server.servlet.jsp.class-name",
        "level": "error"
      }
    },
    {
      "name": "server.jsp-servlet.init-parameters",
      "type": "java.util.Map<java.lang.String,java.lang.String>",
      "deprecation": {
        "replacement": "server.servlet.jsp.init-parameters",
        "level": "error"
      }
    },
    {
      "name": "server.jsp-servlet.registered",
      "type": "java.lang.Boolean",
      "deprecation": {
        "replacement": "server.servlet.jsp.registered",
        "level": "error"
      }
    },
    {
      "name": "server.max-http-post-size",
      "type": "java.lang.Integer",
      "description": "Maximum size in bytes of the HTTP post content.",
      "defaultValue": 0,
      "deprecation": {
        "reason": "Use dedicated property for each container.",
        "level": "error"
      }
    },
    {
      "name": "server.port",
      "defaultValue": 8080
    },
    {
      "name": "server.servlet-path",
      "type": "java.lang.String",
      "description": "Path of the main dispatcher servlet.",
      "defaultValue": "/",
      "deprecation": {
        "replacement": "spring.mvc.servlet.path",
        "level": "error"
      }
    },
    {
      "name": "server.servlet.encoding.enabled",
      "type": "java.lang.Boolean",
      "description": "Whether to enable http encoding support.",
      "defaultValue": true
    },
    {
      "name": "server.servlet.jsp.class-name",
      "description": "Class name of the servlet to use for JSPs. If registered is true and this class\n\t * is on the classpath then it will be registered.",
      "defaultValue": "org.apache.jasper.servlet.JspServlet"
    },
    {
      "name": "server.servlet.jsp.init-parameters",
      "description": "Init parameters used to configure the JSP servlet."
    },
    {
      "name": "server.servlet.jsp.registered",
      "description": "Whether the JSP servlet is registered.",
      "defaultValue": true
    },
    {
      "name": "server.servlet.path",
      "type": "java.lang.String",
      "description": "Path of the main dispatcher servlet.",
      "defaultValue": "/",
      "deprecation": {
        "replacement": "spring.mvc.servlet.path",
        "level": "error"
      }
    },
    {
      "name": "server.servlet.session.cookie.comment",
      "description": "Comment for the session cookie."
    },
    {
      "name": "server.servlet.session.cookie.domain",
      "description": " Domain for the session cookie."
    },
    {
      "name": "server.servlet.session.cookie.http-only",
      "description": "Whether to use \"HttpOnly\" cookies for session cookies."
    },
    {
      "name": "server.servlet.session.cookie.max-age",
      "description": "Maximum age of the session cookie. If a duration suffix is not specified, seconds will be used."
    },
    {
      "name": "server.servlet.session.cookie.name",
      "description": "Session cookie name."
    },
    {
      "name": "server.servlet.session.cookie.path",
      "description": "Path of the session cookie."
    },
    {
      "name": "server.servlet.session.cookie.secure",
      "description": "Whether to always mark the session cookie as secure."
    },
    {
      "name": "server.servlet.session.persistent",
      "description": "Whether to persist session data between restarts.",
      "defaultValue": false
    },
    {
      "name": "server.servlet.session.store-dir",
      "description": "Directory used to store session data."
    },
    {
      "name": "server.servlet.session.timeout",
      "description": "Session timeout. If a duration suffix is not specified, seconds will be used.",
      "defaultValue": "30m"
    },
    {
      "name": "server.servlet.session.tracking-modes",
      "description": "Session tracking modes."
    },
    {
      "name": "server.session.cookie.comment",
      "type": "java.lang.String",
      "description": "Comment for the session cookie.",
      "deprecation": {
        "replacement": "server.servlet.session.cookie.comment",
        "level": "error"
      }
    },
    {
      "name": "server.session.cookie.domain",
      "type": "java.lang.String",
      "description": "Domain for the session cookie.",
      "deprecation": {
        "replacement": "server.servlet.session.cookie.domain",
        "level": "error"
      }
    },
    {
      "name": "server.session.cookie.http-only",
      "type": "java.lang.Boolean",
      "description": "\"HttpOnly\" flag for the session cookie.",
      "deprecation": {
        "replacement": "server.servlet.session.cookie.http-only",
        "level": "error"
      }
    },
    {
      "name": "server.session.cookie.max-age",
      "type": "java.time.Duration",
      "description": "Maximum age of the session cookie.",
      "deprecation": {
        "replacement": "server.servlet.session.cookie.max-age",
        "level": "error"
      }
    },
    {
      "name": "server.session.cookie.name",
      "type": "java.lang.String",
      "description": "Session cookie name.",
      "deprecation": {
        "replacement": "server.servlet.session.cookie.name",
        "level": "error"
      }
    },
    {
      "name": "server.session.cookie.path",
      "type": "java.lang.String",
      "description": "Path of the session cookie.",
      "deprecation": {
        "replacement": "server.servlet.session.cookie.path",
        "level": "error"
      }
    },
    {
      "name": "server.session.cookie.secure",
      "type": "java.lang.Boolean",
      "description": "\"Secure\" flag for the session cookie.",
      "deprecation": {
        "replacement": "server.servlet.session.cookie.secure",
        "level": "error"
      }
    },
    {
      "name": "server.session.persistent",
      "type": "java.lang.Boolean",
      "description": "Whether to persist session data between restarts.",
      "defaultValue": false,
      "deprecation": {
        "replacement": "server.servlet.session.persistent",
        "level": "error"
      }
    },
    {
      "name": "server.session.store-dir",
      "type": "java.io.File",
      "description": "Directory used to store session data.",
      "deprecation": {
        "replacement": "server.servlet.session.store-dir",
        "level": "error"
      }
    },
    {
      "name": "server.session.timeout",
      "type": "java.time.Duration",
      "description": "Session timeout. If a duration suffix is not specified, seconds will be used.",
      "deprecation": {
        "replacement": "server.servlet.session.timeout",
        "level": "error"
      }
    },
    {
      "name": "server.session.tracking-modes",
      "type": "java.util.Set<org.springframework.boot.web.servlet.server.Session.SessionTrackingMode>",
      "description": "Session tracking modes (one or more of the following: \"cookie\", \"url\", \"ssl\").",
      "deprecation": {
        "replacement": "server.servlet.session.tracking-modes",
        "level": "error"
      }
    },
    {
      "name": "server.ssl.ciphers",
      "description": "Supported SSL ciphers."
    },
    {
      "name": "server.ssl.client-auth",
      "description": "Client authentication mode. Requires a trust store."
    },
    {
      "name": "server.ssl.enabled",
      "description": "Whether to enable SSL support.",
      "defaultValue": true
    },
    {
      "name": "server.ssl.enabled-protocols",
      "description": "Enabled SSL protocols."
    },
    {
      "name": "server.ssl.key-alias",
      "description": "Alias that identifies the key in the key store."
    },
    {
      "name": "server.ssl.key-password",
      "description": "Password used to access the key in the key store."
    },
    {
      "name": "server.ssl.key-store",
      "description": "Path to the key store that holds the SSL certificate (typically a jks file)."
    },
    {
      "name": "server.ssl.key-store-password",
      "description": "Password used to access the key store."
    },
    {
      "name": "server.ssl.key-store-provider",
      "description": "Provider for the key store."
    },
    {
      "name": "server.ssl.key-store-type",
      "description": "Type of the key store."
    },
    {
      "name": "server.ssl.protocol",
      "description": "SSL protocol to use.",
      "defaultValue": "TLS"
    },
    {
      "name": "server.ssl.trust-store",
      "description": "Trust store that holds SSL certificates."
    },
    {
      "name": "server.ssl.trust-store-password",
      "description": "Password used to access the trust store."
    },
    {
      "name": "server.ssl.trust-store-provider",
      "description": "Provider for the trust store."
    },
    {
      "name": "server.ssl.trust-store-type",
      "description": "Type of the trust store."
    },
    {
<<<<<<< HEAD
      "name": "server.tomcat.max-http-post-size",
      "type": "org.springframework.util.unit.DataSize",
      "deprecation": {
        "replacement": "server.tomcat.max-http-form-post-size",
=======
      "name": "server.tomcat.max-http-header-size",
      "type": "org.springframework.util.unit.DataSize",
      "description": "Maximum size of the HTTP message header.",
      "deprecation": {
        "replacement": "server.max-http-header-size",
>>>>>>> 8ac3ab55
        "level": "error"
      }
    },
    {
      "name": "server.undertow.buffers-per-region",
      "type": "java.lang.Integer",
      "description": "Number of buffer per region.",
      "deprecation": {
        "level": "error"
      }
    },
    {
      "name": "server.use-forward-headers",
      "type": "java.lang.Boolean",
      "deprecation": {
        "reason": "Replaced to support additional strategies.",
        "replacement": "server.forward-headers-strategy",
        "level": "error"
      }
    },
    {
      "name": "spring.activemq.pool.create-connection-on-startup",
      "type": "java.lang.Boolean",
      "description": "Whether to create a connection on startup. Can be used to warm up the pool on startup.",
      "defaultValue": true,
      "deprecation": {
        "level": "error"
      }
    },
    {
      "name": "spring.activemq.pool.expiry-timeout",
      "type": "java.time.Duration",
      "description": "Connection expiration timeout.",
      "defaultValue": "0ms",
      "deprecation": {
        "level": "error"
      }
    },
    {
      "name": "spring.activemq.pool.maximum-active-session-per-connection",
      "deprecation": {
        "replacement": "spring.activemq.pool.max-sessions-per-connection"
      }
    },
    {
      "name": "spring.activemq.pool.reconnect-on-exception",
      "type": "java.lang.Boolean",
      "description": "Reset the connection when a \"JMSException\" occurs.",
      "defaultValue": true,
      "deprecation": {
        "level": "error"
      }
    },
    {
      "name": "spring.aop.auto",
      "type": "java.lang.Boolean",
      "description": "Add @EnableAspectJAutoProxy.",
      "defaultValue": true
    },
    {
      "name": "spring.aop.proxy-target-class",
      "type": "java.lang.Boolean",
      "description": "Whether subclass-based (CGLIB) proxies are to be created (true), as opposed to standard Java interface-based proxies (false).",
      "defaultValue": true
    },
    {
      "name": "spring.application.admin.enabled",
      "type": "java.lang.Boolean",
      "description": "Whether to enable admin features for the application.",
      "defaultValue": false
    },
    {
      "name": "spring.application.admin.jmx-name",
      "type": "java.lang.String",
      "description": "JMX name of the application admin MBean.",
      "defaultValue": "org.springframework.boot:type=Admin,name=SpringApplication"
    },
    {
      "name": "spring.artemis.pool.maximum-active-session-per-connection",
      "deprecation": {
        "replacement": "spring.artemis.pool.max-sessions-per-connection"
      }
    },
    {
      "name": "spring.autoconfigure.exclude",
      "type": "java.util.List<java.lang.Class>",
      "description": "Auto-configuration classes to exclude."
    },
    {
      "name": "spring.batch.initialize-schema",
      "defaultValue": "embedded"
    },
    {
      "name": "spring.batch.initializer.enabled",
      "type": "java.lang.Boolean",
      "description": "Create the required batch tables on startup if necessary. Enabled automatically\n if no custom table prefix is set or if a custom schema is configured.",
      "deprecation": {
        "replacement": "spring.batch.initialize-schema",
        "level": "error"
      }
    },
    {
      "name": "spring.batch.job.enabled",
      "type": "java.lang.Boolean",
      "description": "Execute all Spring Batch jobs in the context on startup.",
      "defaultValue": true
    },
    {
      "name": "spring.couchbase.bootstrap-hosts",
      "type": "java.util.List<java.lang.String>",
      "description": "Couchbase nodes (host or IP address) to bootstrap from.",
      "deprecation": {
        "replacement": "spring.couchbase.connection-string",
        "level": "error"
      }
    },
    {
      "name": "spring.couchbase.bucket.name",
      "type": "java.lang.String",
      "description": "Name of the bucket to connect to.",
      "deprecation": {
        "reason": "A bucket is no longer auto-configured.",
        "level": "error"
      }
    },
    {
      "name": "spring.couchbase.bucket.password",
      "type": "java.lang.String",
      "description": "Password of the bucket.",
      "deprecation": {
        "reason": "A bucket is no longer auto-configured.",
        "level": "error"
      }
    },
    {
      "name": "spring.couchbase.env.bootstrap.http-direct-port",
      "type": "java.lang.Integer",
      "description": "Port for the HTTP bootstrap.",
      "deprecation": {
        "level": "error"
      }
    },
    {
      "name": "spring.couchbase.env.bootstrap.http-ssl-port",
      "type": "java.lang.Integer",
      "description": "Port for the HTTPS bootstrap.",
      "deprecation": {
        "level": "error"
      }
    },
    {
      "name": "spring.couchbase.env.endpoints.key-value",
      "type": "java.lang.Integer",
      "description": "Number of sockets per node against the key/value service.",
      "deprecation": {
        "level": "error"
      }
    },
    {
      "name": "spring.couchbase.env.endpoints.query",
      "type": "java.lang.Integer",
      "description": "Number of sockets per node against the query (N1QL) service.",
      "deprecation": {
        "level": "error"
      }
    },
    {
      "name": "spring.couchbase.env.endpoints.queryservice.max-endpoints",
      "type": "java.lang.Integer",
      "description": "Maximum number of sockets per node.",
      "deprecation": {
        "replacement": "spring.couchbase.env.io.max-endpoints",
        "level": "error"
      }
    },
    {
      "name": "spring.couchbase.env.endpoints.queryservice.min-endpoints",
      "type": "java.lang.Integer",
      "description": "Minimum number of sockets per node.",
      "deprecation": {
        "replacement": "spring.couchbase.env.io.min-endpoints",
        "level": "error"
      }
    },
    {
      "name": "spring.couchbase.env.endpoints.view",
      "type": "java.lang.Integer",
      "description": "Number of sockets per node against the view service.",
      "deprecation": {
        "level": "error"
      }
    },
    {
      "name": "spring.couchbase.env.endpoints.viewservice.max-endpoints",
      "type": "java.lang.Integer",
      "description": "Maximum number of sockets per node.",
      "deprecation": {
        "replacement": "spring.couchbase.env.io.max-endpoints",
        "level": "error"
      }
    },
    {
      "name": "spring.couchbase.env.endpoints.viewservice.min-endpoints",
      "type": "java.lang.Integer",
      "description": "Minimum number of sockets per node.",
      "deprecation": {
        "replacement": "spring.couchbase.env.io.min-endpoints",
        "level": "error"
      }
    },
    {
      "name": "spring.couchbase.env.timeouts.socket-connect",
      "type": "java.time.Duration",
      "description": "Socket connect connections timeout.",
      "deprecation": {
        "level": "error"
      }
    },
    {
      "name": "spring.dao.exceptiontranslation.enabled",
      "type": "java.lang.Boolean",
      "description": "Whether to enable the PersistenceExceptionTranslationPostProcessor.",
      "defaultValue": true
    },
    {
      "name": "spring.data.cassandra.compression",
      "defaultValue": "none"
    },
    {
      "name": "spring.data.cassandra.connect-timeout-millis",
      "type": "java.lang.Integer",
      "description": "Socket option: connection time out.",
      "deprecation": {
        "replacement": "spring.data.cassandra.connect-timeout",
        "level": "error"
      }
    },
    {
      "name": "spring.data.cassandra.contact-points",
      "defaultValue": [
        "127.0.0.1:9042"
      ]
    },
    {
<<<<<<< HEAD
      "name": "spring.data.cassandra.jmx-enabled",
      "type": "java.lang.Boolean",
      "description": "Whether to enable JMX reporting. Default to false as Cassandra JMX reporting is not compatible with Dropwizard Metrics.",
      "deprecation": {
        "reason": "Cassandra no longer providers JMX metrics.",
        "level": "error"
      }
    },
    {
      "name": "spring.data.cassandra.pool.max-queue-size",
      "type": "java.lang.Integer",
      "deprecation": {
        "replacement": "spring.data.cassandra.throttler.max-queue-size",
        "level": "error"
      }
    },
    {
      "name": "spring.data.cassandra.pool.pool-timeout",
      "type": "java.time.Duration",
      "description": "Pool timeout when trying to acquire a connection from a host's pool.",
      "deprecation": {
        "reason": "No longer available.",
        "level": "error"
      }
    },
    {
      "name": "spring.data.cassandra.port",
      "type": "java.lang.Integer",
      "description": "Port of the Cassandra server.",
      "deprecation": {
        "reason": "each contact point must be of the form 'host:port'.",
=======
      "name": "spring.data.cassandra.load-balancing-policy",
      "type": "java.lang.Class",
      "description": "Class name of the load balancing policy. The class must have a default constructor.",
      "deprecation": {
>>>>>>> 8ac3ab55
        "level": "error"
      }
    },
    {
      "name": "spring.data.cassandra.read-timeout-millis",
      "type": "java.lang.Integer",
      "description": "Socket option: read time out.",
      "deprecation": {
        "replacement": "spring.data.cassandra.read-timeout",
        "level": "error"
      }
    },
    {
      "name": "spring.data.cassandra.reconnection-policy",
      "type": "java.lang.Class",
      "description": "Class name of the reconnection policy. The class must have a default constructor.",
      "deprecation": {
        "level": "error"
      }
    },
    {
      "name": "spring.data.cassandra.repositories.enabled",
      "type": "java.lang.Boolean",
      "description": "Whether to enable Cassandra repositories.",
      "defaultValue": true,
      "deprecation": {
        "replacement": "spring.data.cassandra.repositories.type",
        "level": "error"
      }
    },
    {
      "name": "spring.data.cassandra.repositories.type",
      "type": "org.springframework.boot.autoconfigure.data.RepositoryType",
      "description": "Type of Cassandra repositories to enable.",
      "defaultValue": "auto"
    },
    {
<<<<<<< HEAD
      "name": "spring.data.cassandra.throttler.type",
      "defaultValue": "none"
=======
      "name": "spring.data.cassandra.retry-policy",
      "type": "java.lang.Class",
      "description": "Class name of the retry policy. The class must have a default constructor.",
      "deprecation": {
        "level": "error"
      }
>>>>>>> 8ac3ab55
    },
    {
      "name": "spring.data.couchbase.consistency",
      "type": "org.springframework.data.couchbase.core.query.Consistency",
      "deprecation": {
        "level": "error"
      }
    },
    {
      "name": "spring.data.couchbase.repositories.enabled",
      "type": "java.lang.Boolean",
      "description": "Whether to enable Couchbase repositories.",
      "defaultValue": true,
      "deprecation": {
        "replacement": "spring.data.couchbase.repositories.type",
        "level": "error"
      }
    },
    {
      "name": "spring.data.couchbase.repositories.type",
      "type": "org.springframework.boot.autoconfigure.data.RepositoryType",
      "description": "Type of Couchbase repositories to enable.",
      "defaultValue": "auto"
    },
    {
      "name": "spring.data.elasticsearch.repositories.enabled",
      "type": "java.lang.Boolean",
      "description": "Whether to enable Elasticsearch repositories.",
      "defaultValue": true
    },
    {
      "name": "spring.data.jdbc.repositories.enabled",
      "type": "java.lang.Boolean",
      "description": "Whether to enable JDBC repositories.",
      "defaultValue": true
    },
    {
      "name": "spring.data.jpa.repositories.bootstrap-mode",
      "type": "org.springframework.data.repository.config.BootstrapMode",
      "description": "Bootstrap mode for JPA repositories.",
      "defaultValue": "default"
    },
    {
      "name": "spring.data.jpa.repositories.enabled",
      "type": "java.lang.Boolean",
      "description": "Whether to enable JPA repositories.",
      "defaultValue": true
    },
    {
      "name": "spring.data.ldap.repositories.enabled",
      "type": "java.lang.Boolean",
      "description": "Whether to enable LDAP repositories.",
      "defaultValue": true
    },
    {
      "name": "spring.data.mongodb.repositories.enabled",
      "type": "java.lang.Boolean",
      "description": "Whether to enable Mongo repositories.",
      "defaultValue": true,
      "deprecation": {
        "replacement": "spring.data.mongodb.repositories.type",
        "level": "error"
      }
    },
    {
      "name": "spring.data.mongodb.repositories.type",
      "type": "org.springframework.boot.autoconfigure.data.RepositoryType",
      "description": "Type of Mongo repositories to enable.",
      "defaultValue": "auto"
    },
    {
      "name": "spring.data.mongodb.uri",
      "defaultValue": "mongodb://localhost/test"
    },
    {
      "name": "spring.data.mongodb.uuid-representation",
      "defaultValue": "java-legacy"
    },
    {
      "name": "spring.data.neo4j.auto-index",
      "defaultValue": "none"
    },
    {
      "name": "spring.data.neo4j.compiler",
      "type": "java.lang.String",
      "description": "Compiler to use.",
      "deprecation": {
        "reason": "Not supported anymore as of Neo4j 3.",
        "level": "error"
      }
    },
    {
      "name": "spring.data.neo4j.open-in-view",
      "type": "java.lang.Boolean",
      "description": "Register OpenSessionInViewInterceptor that binds a Neo4j Session to the thread for the entire processing of the request.",
      "defaultValue": false
    },
    {
      "name": "spring.data.neo4j.repositories.enabled",
      "type": "java.lang.Boolean",
      "description": "Whether to enable Neo4j repositories.",
      "defaultValue": true
    },
    {
      "name": "spring.data.r2dbc.repositories.enabled",
      "type": "java.lang.Boolean",
      "description": "Whether to enable R2DBC repositories.",
      "defaultValue": true
    },
    {
      "name": "spring.data.redis.repositories.enabled",
      "type": "java.lang.Boolean",
      "description": "Whether to enable Redis repositories.",
      "defaultValue": true
    },
    {
      "name": "spring.data.rest.detection-strategy",
      "defaultValue": "default"
    },
    {
      "name": "spring.data.solr.repositories.enabled",
      "type": "java.lang.Boolean",
      "description": "Whether to enable Solr repositories.",
      "defaultValue": true
    },
    {
      "name": "spring.datasource.initialization-mode",
      "defaultValue": "embedded"
    },
    {
      "name": "spring.datasource.initialize",
      "defaultValue": true,
      "deprecation": {
        "replacement": "spring.datasource.initialization-mode",
        "level": "error"
      }
    },
    {
      "name": "spring.datasource.jmx-enabled",
      "type": "java.lang.Boolean",
      "description": "Whether to enable JMX support (if provided by the underlying pool).",
      "defaultValue": false,
      "deprecation": {
        "level": "error",
        "replacement": "spring.datasource.tomcat.jmx-enabled"
      }
    },
    {
      "name": "spring.elasticsearch.rest.uris",
      "defaultValue": [
        "http://localhost:9200"
      ]
    },
    {
      "name": "spring.flyway.dry-run-output",
      "type": "java.io.OutputStream",
      "deprecation": {
        "level": "error",
        "reason": "Flyway pro edition only."
      }
    },
    {
      "name": "spring.flyway.error-handlers",
      "type": "org.flywaydb.core.api.errorhandler.ErrorHandler[]",
      "deprecation": {
        "level": "error",
        "reason": "Flyway pro edition only."
      }
    },
    {
      "name": "spring.flyway.locations",
      "sourceType": "org.springframework.boot.autoconfigure.flyway.FlywayProperties",
      "defaultValue": [
        "classpath:db/migration"
      ]
    },
    {
      "name": "spring.flyway.sql-migration-suffix",
      "type": "java.lang.String",
      "deprecation": {
        "replacement": "spring.flyway.sql-migration-suffixes",
        "level": "error"
      }
    },
    {
      "name": "spring.flyway.sql-migration-suffixes",
      "sourceType": "org.springframework.boot.autoconfigure.flyway.FlywayProperties",
      "defaultValue": [
        ".sql"
      ]
    },
    {
      "name": "spring.flyway.undo-sql-migration-prefix",
      "type": "java.lang.String",
      "deprecation": {
        "level": "error",
        "reason": "Flyway pro edition only."
      }
    },
    {
      "name": "spring.freemarker.prefix",
      "defaultValue": ""
    },
    {
      "name": "spring.freemarker.suffix",
      "defaultValue": ".ftlh"
    },
    {
      "name": "spring.git.properties",
      "type": "java.lang.String",
      "description": "Resource reference to a generated git info properties file.",
      "deprecation": {
        "replacement": "spring.info.git.location",
        "level": "error"
      }
    },
    {
      "name": "spring.groovy.template.prefix",
      "defaultValue": ""
    },
    {
      "name": "spring.groovy.template.suffix",
      "defaultValue": ".tpl"
    },
    {
      "name": "spring.http.converters.preferred-json-mapper",
      "type": "java.lang.String",
      "description": "Preferred JSON mapper to use for HTTP message conversion. By default, auto-detected according to the environment.",
      "deprecation": {
        "replacement": "spring.mvc.converters.preferred-json-mapper",
        "level": "error"
      }
    },
    {
      "name": "spring.http.encoding.charset",
      "type": "java.nio.charset.Charset",
      "description": "Charset of HTTP requests and responses. Added to the Content-Type header if not set explicitly.",
      "deprecation": {
        "replacement": "server.servlet.encoding.charset",
        "level": "error"
      }
    },
    {
      "name": "spring.http.encoding.enabled",
      "type": "java.lang.Boolean",
      "description": "Whether to enable http encoding support.",
      "defaultValue": true,
      "deprecation": {
        "replacement": "server.servlet.encoding.enabled",
        "level": "error"
      }
    },
    {
      "name": "spring.http.encoding.force",
      "type": "java.lang.Boolean",
      "description": "Whether to force the encoding to the configured charset on HTTP requests and responses.",
      "defaultValue": false,
      "deprecation": {
        "replacement": "server.servlet.encoding.force",
        "level": "error"
      }
    },
    {
      "name": "spring.http.encoding.force-request",
      "type": "java.lang.Boolean",
      "description": "Whether to force the encoding to the configured charset on HTTP requests. Defaults to true when force has not been specified.",
      "defaultValue": true,
      "deprecation": {
        "replacement": "server.servlet.encoding.force-request",
        "level": "error"
      }
    },
    {
      "name": "spring.http.encoding.force-response",
      "type": "java.lang.Boolean",
      "description": "Whether to force the encoding to the configured charset on HTTP responses.",
      "defaultValue": false,
      "deprecation": {
        "replacement": "server.servlet.encoding.force-response",
        "level": "error"
      }
    },
    {
      "name": "spring.http.encoding.mapping",
      "type": "java.util.Map<java.util.Locale,java.nio.charset.Charset>",
      "description": "Locale in which to encode mapping.",
      "deprecation": {
        "replacement": "server.servlet.encoding.mapping",
        "level": "error"
      }
    },
    {
      "name": "spring.http.log-request-details",
      "type": "java.lang.Boolean",
      "description": "Whether logging of (potentially sensitive) request details at DEBUG and TRACE level is allowed.",
      "defaultValue": false,
      "deprecation": {
        "replacement": "spring.mvc.log-request-details",
        "level": "error"
      }
    },
    {
      "name": "spring.http.multipart.enabled",
      "type": "java.lang.Boolean",
      "description": "Whether to enable support of multipart uploads.",
      "defaultValue": true,
      "deprecation": {
        "replacement": "spring.servlet.multipart.enabled",
        "level": "error"
      }
    },
    {
      "name": "spring.http.multipart.file-size-threshold",
      "type": "java.lang.String",
      "description": "Threshold after which files will be written to disk. Values can use the suffixes\n \"MB\" or \"KB\" to indicate megabytes or kilobytes respectively.",
      "defaultValue": "0",
      "deprecation": {
        "replacement": "spring.servlet.multipart.file-size-threshold",
        "level": "error"
      }
    },
    {
      "name": "spring.http.multipart.location",
      "type": "java.lang.String",
      "description": "Intermediate location of uploaded files.",
      "deprecation": {
        "replacement": "spring.servlet.multipart.location",
        "level": "error"
      }
    },
    {
      "name": "spring.http.multipart.max-file-size",
      "type": "java.lang.String",
      "description": "Max file size. Values can use the suffixes \"MB\" or \"KB\" to indicate megabytes or\n kilobytes respectively.",
      "defaultValue": "1MB",
      "deprecation": {
        "replacement": "spring.servlet.multipart.max-file-size",
        "level": "error"
      }
    },
    {
      "name": "spring.http.multipart.max-request-size",
      "type": "java.lang.String",
      "description": "Max request size. Values can use the suffixes \"MB\" or \"KB\" to indicate megabytes or\n kilobytes respectively.",
      "defaultValue": "10MB",
      "deprecation": {
        "replacement": "spring.servlet.multipart.max-request-size",
        "level": "error"
      }
    },
    {
      "name": "spring.http.multipart.resolve-lazily",
      "type": "java.lang.Boolean",
      "description": "Whether to resolve the multipart request lazily at the time of file or parameter\n access.",
      "defaultValue": false,
      "deprecation": {
        "replacement": "spring.servlet.multipart.resolve-lazily",
        "level": "error"
      }
    },
    {
      "name": "spring.info.build.location",
      "defaultValue": "classpath:META-INF/build-info.properties"
    },
    {
      "name": "spring.info.git.location",
      "defaultValue": "classpath:git.properties"
    },
    {
      "name": "spring.integration.jdbc.initialize-schema",
      "defaultValue": "embedded"
    },
    {
      "name": "spring.jersey.type",
      "defaultValue": "servlet"
    },
    {
      "name": "spring.jmx.default-domain",
      "type": "java.lang.String",
      "description": "JMX domain name."
    },
    {
      "name": "spring.jmx.enabled",
      "type": "java.lang.Boolean",
      "description": "Expose management beans to the JMX domain.",
      "defaultValue": false
    },
    {
      "name": "spring.jmx.server",
      "type": "java.lang.String",
      "description": "MBeanServer bean name.",
      "defaultValue": "mbeanServer"
    },
    {
      "name": "spring.jmx.unique-names",
      "type": "java.lang.Boolean",
      "description": "Whether unique runtime object names should be ensured.",
      "defaultValue": false
    },
    {
      "name": "spring.jpa.hibernate.naming.strategy",
      "type": "java.lang.String",
      "description": "Hibernate 4 naming strategy fully qualified name. Not supported with Hibernate\n 5.",
      "deprecation": {
        "reason": "Auto-configuration for Hibernate 4 is no longer provided.",
        "level": "error"
      }
    },
    {
      "name": "spring.jpa.open-in-view",
      "defaultValue": true
    },
    {
      "name": "spring.jta.bitronix.properties.allow-multiple-lrc",
      "description": "Whether to allow multiple LRC resources to be enlisted into the same transaction.",
      "defaultValue": false
    },
    {
      "name": "spring.jta.bitronix.properties.asynchronous2-pc",
      "description": "Whether to enable asynchronously execution of two phase commit.",
      "defaultValue": false
    },
    {
      "name": "spring.jta.bitronix.properties.background-recovery-interval",
      "description": "Interval in minutes at which to run the recovery process in the background.",
      "defaultValue": 1,
      "deprecation": {
        "replacement": "spring.jta.bitronix.properties.background-recovery-interval-seconds"
      }
    },
    {
      "name": "spring.jta.bitronix.properties.background-recovery-interval-seconds",
      "description": "Interval in seconds at which to run the recovery process in the background.",
      "defaultValue": 60
    },
    {
      "name": "spring.jta.bitronix.properties.current-node-only-recovery",
      "description": "Whether to recover only the current node. Should be enabled if you run multiple instances of the transaction manager on the same JMS and JDBC resources.",
      "defaultValue": true
    },
    {
      "name": "spring.jta.bitronix.properties.debug-zero-resource-transaction",
      "description": "Whether to log the creation and commit call stacks of transactions executed without a single enlisted resource.",
      "defaultValue": false
    },
    {
      "name": "spring.jta.bitronix.properties.default-transaction-timeout",
      "description": "Default transaction timeout, in seconds.",
      "defaultValue": 60
    },
    {
      "name": "spring.jta.bitronix.properties.disable-jmx",
      "description": "Whether to enable JMX support.",
      "defaultValue": false
    },
    {
      "name": "spring.jta.bitronix.properties.exception-analyzer",
      "description": "Set the fully qualified name of the exception analyzer implementation to use."
    },
    {
      "name": "spring.jta.bitronix.properties.filter-log-status",
      "description": "Whether to enable filtering of logs so that only mandatory logs are written.",
      "defaultValue": false
    },
    {
      "name": "spring.jta.bitronix.properties.force-batching-enabled",
      "description": "Whether disk forces are batched.",
      "defaultValue": true
    },
    {
      "name": "spring.jta.bitronix.properties.forced-write-enabled",
      "description": "Whether logs are forced to disk.",
      "defaultValue": true
    },
    {
      "name": "spring.jta.bitronix.properties.graceful-shutdown-interval",
      "description": "Maximum amount of seconds the TM waits for transactions to get done before aborting them at shutdown time.",
      "defaultValue": 60
    },
    {
      "name": "spring.jta.bitronix.properties.jndi-transaction-synchronization-registry-name",
      "description": "JNDI name of the TransactionSynchronizationRegistry."
    },
    {
      "name": "spring.jta.bitronix.properties.jndi-user-transaction-name",
      "description": "JNDI name of the UserTransaction."
    },
    {
      "name": "spring.jta.bitronix.properties.journal",
      "description": "Name of the journal. Can be 'disk', 'null', or a class name.",
      "defaultValue": "disk"
    },
    {
      "name": "spring.jta.bitronix.properties.log-part1-filename",
      "description": "Name of the first fragment of the journal.",
      "defaultValue": "btm1.tlog"
    },
    {
      "name": "spring.jta.bitronix.properties.log-part2-filename",
      "description": "Name of the second fragment of the journal.",
      "defaultValue": "btm2.tlog"
    },
    {
      "name": "spring.jta.bitronix.properties.max-log-size-in-mb",
      "description": "Maximum size in megabytes of the journal fragments.",
      "defaultValue": 2
    },
    {
      "name": "spring.jta.bitronix.properties.resource-configuration-filename",
      "description": "ResourceLoader configuration file name."
    },
    {
      "name": "spring.jta.bitronix.properties.server-id",
      "description": "ASCII ID that must uniquely identify this TM instance. Defaults to the machine's IP address."
    },
    {
      "name": "spring.jta.bitronix.properties.skip-corrupted-logs",
      "description": "Skip corrupted transactions log entries. Use only at last resort when all you have to recover is a pair of corrupted files.",
      "defaultValue": false
    },
    {
      "name": "spring.jta.bitronix.properties.warn-about-zero-resource-transaction",
      "description": "Whether to log a warning for transactions executed without a single enlisted resource.",
      "defaultValue": true
    },
    {
      "name": "spring.jta.enabled",
      "type": "java.lang.Boolean",
      "description": "Whether to enable JTA support.",
      "defaultValue": true
    },
    {
      "name": "spring.jta.narayana.default-timeout",
      "type": "java.time.Duration",
      "description": "Transaction timeout. If a duration suffix is not specified, seconds will be used.",
      "defaultValue": "60s",
      "deprecation": {
        "level": "error",
        "reason": "Narayana support has moved to third party starter."
      }
    },
    {
      "name": "spring.jta.narayana.expiry-scanners",
      "type": "java.util.List<java.lang.String>",
      "description": "Comma-separated list of expiry scanners.",
      "defaultValue": [
        "com.arjuna.ats.internal.arjuna.recovery.ExpiredTransactionStatusManagerScanner"
      ],
      "deprecation": {
        "level": "error",
        "reason": "Narayana support has moved to third party starter."
      }
    },
    {
      "name": "spring.jta.narayana.log-dir",
      "type": "java.lang.String",
      "description": "Transaction object store directory.",
      "deprecation": {
        "level": "error",
        "reason": "Narayana support has moved to third party starter."
      }
    },
    {
      "name": "spring.jta.narayana.one-phase-commit",
      "type": "java.lang.Boolean",
      "description": "Whether to enable one phase commit optimization.",
      "defaultValue": true,
      "deprecation": {
        "level": "error",
        "reason": "Narayana support has moved to third party starter."
      }
    },
    {
      "name": "spring.jta.narayana.periodic-recovery-period",
      "type": "java.time.Duration",
      "description": "Interval in which periodic recovery scans are performed. If a duration suffix is not specified, seconds will be used.",
      "defaultValue": "120s",
      "deprecation": {
        "level": "error",
        "reason": "Narayana support has moved to third party starter."
      }
    },
    {
      "name": "spring.jta.narayana.recovery-backoff-period",
      "type": "java.time.Duration",
      "description": "Back off period between first and second phases of the recovery scan. If a duration suffix is not specified, seconds will be used.",
      "defaultValue": "10s",
      "deprecation": {
        "level": "error",
        "reason": "Narayana support has moved to third party starter."
      }
    },
    {
      "name": "spring.jta.narayana.recovery-db-pass",
      "type": "java.lang.String",
      "description": "Database password to be used by the recovery manager.",
      "deprecation": {
        "level": "error",
        "reason": "Narayana support has moved to third party starter."
      }
    },
    {
      "name": "spring.jta.narayana.recovery-db-user",
      "type": "java.lang.String",
      "description": "Database username to be used by the recovery manager.",
      "deprecation": {
        "level": "error",
        "reason": "Narayana support has moved to third party starter."
      }
    },
    {
      "name": "spring.jta.narayana.recovery-jms-pass",
      "type": "java.lang.String",
      "description": "JMS password to be used by the recovery manager.",
      "deprecation": {
        "level": "error",
        "reason": "Narayana support has moved to third party starter."
      }
    },
    {
      "name": "spring.jta.narayana.recovery-jms-user",
      "type": "java.lang.String",
      "description": "JMS username to be used by the recovery manager.",
      "deprecation": {
        "level": "error",
        "reason": "Narayana support has moved to third party starter."
      }
    },
    {
      "name": "spring.jta.narayana.recovery-modules",
      "type": "java.util.List<java.lang.String>",
      "description": "Comma-separated list of recovery modules.",
      "deprecation": {
        "level": "error",
        "reason": "Narayana support has moved to third party starter."
      }
    },
    {
      "name": "spring.jta.narayana.transaction-manager-id",
      "type": "java.lang.String",
      "description": "Unique transaction manager id.",
      "defaultValue": "1",
      "deprecation": {
        "level": "error",
        "reason": "Narayana support has moved to third party starter."
      }
    },
    {
      "name": "spring.jta.narayana.xa-resource-orphan-filters",
      "type": "java.util.List<java.lang.String>",
      "description": "Comma-separated list of orphan filters.",
      "deprecation": {
        "level": "error",
        "reason": "Narayana support has moved to third party starter."
      }
    },
    {
      "name": "spring.kafka.admin.ssl.keystore-location",
      "type": "org.springframework.core.io.Resource",
      "description": "Location of the key store file.",
      "deprecation": {
        "replacement": "spring.kafka.admin.ssl.key-store-location",
        "level": "error"
      }
    },
    {
      "name": "spring.kafka.admin.ssl.keystore-password",
      "type": "java.lang.String",
      "description": "Store password for the key store file.",
      "deprecation": {
        "replacement": "spring.kafka.admin.ssl.key-store-password",
        "level": "error"
      }
    },
    {
      "name": "spring.kafka.admin.ssl.truststore-location",
      "type": "org.springframework.core.io.Resource",
      "description": "Location of the trust store file.",
      "deprecation": {
        "replacement": "spring.kafka.admin.ssl.trust-store-location",
        "level": "error"
      }
    },
    {
      "name": "spring.kafka.admin.ssl.truststore-password",
      "type": "java.lang.String",
      "description": "Store password for the trust store file.",
      "deprecation": {
        "replacement": "spring.kafka.admin.ssl.trust-store-password",
        "level": "error"
      }
    },
    {
      "name": "spring.kafka.consumer.ssl.keystore-location",
      "type": "org.springframework.core.io.Resource",
      "description": "Location of the key store file.",
      "deprecation": {
        "replacement": "spring.kafka.consumer.ssl.key-store-location",
        "level": "error"
      }
    },
    {
      "name": "spring.kafka.consumer.ssl.keystore-password",
      "type": "java.lang.String",
      "description": "Store password for the key store file.",
      "deprecation": {
        "replacement": "spring.kafka.consumer.ssl.key-store-password",
        "level": "error"
      }
    },
    {
      "name": "spring.kafka.consumer.ssl.truststore-location",
      "type": "org.springframework.core.io.Resource",
      "description": "Location of the trust store file.",
      "deprecation": {
        "replacement": "spring.kafka.consumer.ssl.trust-store-location",
        "level": "error"
      }
    },
    {
      "name": "spring.kafka.consumer.ssl.truststore-password",
      "type": "java.lang.String",
      "description": "Store password for the trust store file.",
      "deprecation": {
        "replacement": "spring.kafka.consumer.ssl.trust-store-password",
        "level": "error"
      }
    },
    {
      "name": "spring.kafka.jaas.control-flag",
      "defaultValue": "required"
    },
    {
      "name": "spring.kafka.listener.type",
      "defaultValue": "single"
    },
    {
      "name": "spring.kafka.producer.ssl.keystore-location",
      "type": "org.springframework.core.io.Resource",
      "description": "Location of the key store file.",
      "deprecation": {
        "replacement": "spring.kafka.producer.ssl.key-store-location",
        "level": "error"
      }
    },
    {
      "name": "spring.kafka.producer.ssl.keystore-password",
      "type": "java.lang.String",
      "description": "Store password for the key store file.",
      "deprecation": {
        "replacement": "spring.kafka.producer.ssl.key-store-password",
        "level": "error"
      }
    },
    {
      "name": "spring.kafka.producer.ssl.truststore-location",
      "type": "org.springframework.core.io.Resource",
      "description": "Location of the trust store file.",
      "deprecation": {
        "replacement": "spring.kafka.producer.ssl.trust-store-location",
        "level": "error"
      }
    },
    {
      "name": "spring.kafka.producer.ssl.truststore-password",
      "type": "java.lang.String",
      "description": "Store password for the trust store file.",
      "deprecation": {
        "replacement": "spring.kafka.producer.ssl.trust-store-password",
        "level": "error"
      }
    },
    {
      "name": "spring.kafka.ssl.keystore-location",
      "type": "org.springframework.core.io.Resource",
      "description": "Location of the key store file.",
      "deprecation": {
        "replacement": "spring.kafka.ssl.key-store-location",
        "level": "error"
      }
    },
    {
      "name": "spring.kafka.ssl.keystore-password",
      "type": "java.lang.String",
      "description": "Store password for the key store file.",
      "deprecation": {
        "replacement": "spring.kafka.ssl.key-store-password",
        "level": "error"
      }
    },
    {
      "name": "spring.kafka.ssl.truststore-location",
      "type": "org.springframework.core.io.Resource",
      "description": "Location of the trust store file.",
      "deprecation": {
        "replacement": "spring.kafka.ssl.trust-store-location",
        "level": "error"
      }
    },
    {
      "name": "spring.kafka.ssl.truststore-password",
      "type": "java.lang.String",
      "description": "Store password for the trust store file.",
      "deprecation": {
        "replacement": "spring.kafka.ssl.trust-store-password",
        "level": "error"
      }
    },
    {
      "name": "spring.kafka.streams.cache-max-bytes-buffering",
      "type": "java.lang.Integer",
      "deprecation": {
        "replacement": "spring.kafka.streams.cache-max-size-buffering",
        "level": "error"
      }
    },
    {
      "name": "spring.liquibase.check-change-log-location",
      "type": "java.lang.Boolean",
      "description": "Check the change log location exists.",
      "defaultValue": true,
      "deprecation": {
        "reason": "Liquibase has it's own check that checks if the change log location exists making this property redundant.",
        "level": "error"
      }
    },
    {
      "name": "spring.mail.test-connection",
      "description": "Whether to test that the mail server is available on startup.",
      "sourceType": "org.springframework.boot.autoconfigure.mail.MailProperties",
      "type": "java.lang.Boolean",
      "defaultValue": false
    },
    {
      "name": "spring.messages.cache-seconds",
      "type": "java.lang.Integer",
      "description": "Loaded resource bundle files cache expiration, in seconds. When set to -1, bundles are cached forever.",
      "deprecation": {
        "replacement": "spring.messages.cache-duration",
        "level": "error"
      }
    },
    {
      "name": "spring.mongodb.embedded.features",
      "defaultValue": [
        "sync_delay"
      ]
    },
    {
      "name": "spring.mustache.prefix",
      "defaultValue": "classpath:/templates/"
    },
    {
      "name": "spring.mustache.suffix",
      "defaultValue": ".mustache"
    },
    {
<<<<<<< HEAD
      "name": "spring.mvc.converters.preferred-json-mapper",
      "type": "java.lang.String",
      "description": "Preferred JSON mapper to use for HTTP message conversion. By default, auto-detected according to the environment."
=======
      "name": "spring.mvc.favicon.enabled",
      "type": "java.lang.Boolean",
      "description": "Whether to enable resolution of favicon.ico.",
      "deprecation": {
        "level": "error"
      }
>>>>>>> 8ac3ab55
    },
    {
      "name": "spring.mvc.formcontent.filter.enabled",
      "type": "java.lang.Boolean",
      "description": "Whether to enable Spring's FormContentFilter.",
      "defaultValue": true
    },
    {
      "name": "spring.mvc.formcontent.putfilter.enabled",
      "type": "java.lang.Boolean",
      "description": "Whether to enable Spring's HttpPutFormContentFilter.",
      "defaultValue": true,
      "deprecation": {
        "replacement": "spring.mvc.formcontent.filter.enabled",
        "level": "error"
      }
    },
    {
      "name": "spring.mvc.hiddenmethod.filter.enabled",
      "type": "java.lang.Boolean",
      "description": "Whether to enable Spring's HiddenHttpMethodFilter.",
      "defaultValue": false
    },
    {
      "name": "spring.mvc.locale-resolver",
      "defaultValue": "accept-header"
    },
    {
      "name": "spring.mvc.media-types",
      "type": "java.util.Map<java.lang.String,org.springframework.http.MediaType>",
      "description": "Maps file extensions to media types for content negotiation, e.g. yml to text/yaml.",
      "deprecation": {
        "replacement": "spring.mvc.contentnegotiation.media-types",
        "level": "error"
      }
    },
    {
      "name": "spring.quartz.jdbc.comment-prefix",
      "defaultValue": [
        "#",
        "--"
      ]
    },
    {
      "name": "spring.quartz.jdbc.initialize-schema",
      "defaultValue": "embedded"
    },
    {
      "name": "spring.quartz.job-store-type",
      "defaultValue": "memory"
    },
    {
      "name": "spring.quartz.scheduler-name",
      "defaultValue": "quartzScheduler"
    },
    {
      "name": "spring.r2dbc.pool.enabled",
      "type": "java.lang.Boolean",
      "description": "Whether pooling is enabled. Enabled automatically if \"r2dbc-pool\" is on the classpath."
    },
    {
      "name": "spring.rabbitmq.cache.connection.mode",
      "defaultValue": "channel"
    },
    {
      "name": "spring.rabbitmq.dynamic",
      "type": "java.lang.Boolean",
      "description": "Whether to create an AmqpAdmin bean.",
      "defaultValue": true
    },
    {
      "name": "spring.rabbitmq.listener.type",
      "defaultValue": "simple"
    },
    {
      "name": "spring.rabbitmq.template.queue",
      "type": "java.lang.String",
      "deprecation": {
        "replacement": "spring.rabbitmq.template.default-receive-queue",
        "level": "error"
      }
    },
    {
      "name": "spring.reactor.stacktrace-mode.enabled",
      "description": "Whether Reactor should collect stacktrace information at runtime.",
      "defaultValue": false,
      "deprecation": {
        "replacement": "spring.reactor.debug-agent.enabled"
      }
    },
    {
      "name": "spring.redis.pool.max-active",
      "type": "java.lang.Integer",
      "description": "Max number of connections that can be allocated by the pool at a given time.\n Use a negative value for no limit.",
      "defaultValue": 8,
      "deprecation": {
        "replacement": "spring.redis.jedis.pool.max-idle",
        "level": "error"
      }
    },
    {
      "name": "spring.redis.pool.max-idle",
      "type": "java.lang.Integer",
      "description": "Max number of \"idle\" connections in the pool. Use a negative value to indicate\n an unlimited number of idle connections.",
      "defaultValue": 8,
      "deprecation": {
        "replacement": "spring.redis.jedis.pool.max-idle",
        "level": "error"
      }
    },
    {
      "name": "spring.redis.pool.max-wait",
      "type": "java.lang.Integer",
      "description": "Maximum amount of time (in milliseconds) a connection allocation should block\n before throwing an exception when the pool is exhausted. Use a negative value\n to block indefinitely.",
      "defaultValue": -1,
      "deprecation": {
        "replacement": "spring.redis.jedis.pool.max-wait",
        "level": "error"
      }
    },
    {
      "name": "spring.redis.pool.min-idle",
      "type": "java.lang.Integer",
      "description": "Target for the minimum number of idle connections to maintain in the pool. This\n setting only has an effect if it is positive.",
      "defaultValue": 0,
      "deprecation": {
        "replacement": "spring.redis.jedis.pool.min-idle",
        "level": "error"
      }
    },
    {
      "name": "spring.resources.cache-period",
      "type": "java.lang.Integer",
      "description": "Cache period for the resources served by the resource handler. If a duration suffix is not specified, seconds will be used.",
      "deprecation": {
        "replacement": "spring.resources.cache.period",
        "level": "error"
      }
    },
    {
      "name": "spring.resources.chain.gzipped",
      "type": "java.lang.Boolean",
      "description": "Whether to enable resolution of already gzipped resources. Checks for a resource name variant with the \"*.gz\" extension.",
      "deprecation": {
        "replacement": "spring.resources.chain.compressed",
        "level": "error"
      }
    },
    {
      "name": "spring.security.filter.dispatcher-types",
      "defaultValue": [
        "async",
        "error",
        "request"
      ]
    },
    {
      "name": "spring.security.filter.order",
      "defaultValue": -100
    },
    {
      "name": "spring.sendgrid.password",
      "type": "java.lang.String",
      "description": "SendGrid password.",
      "deprecation": {
        "reason": "The use of a username and password is no longer supported (Use spring.sendgrid.api-key instead).",
        "level": "error"
      }
    },
    {
      "name": "spring.sendgrid.username",
      "type": "java.lang.String",
      "description": "SendGrid username. Alternative to api key.",
      "deprecation": {
        "reason": "The use of a username and password is no longer supported (Use spring.sendgrid.api-key instead).",
        "level": "error"
      }
    },
    {
      "name": "spring.session.hazelcast.flush-mode",
      "defaultValue": "on-save"
    },
    {
      "name": "spring.session.jdbc.initialize-schema",
      "defaultValue": "embedded"
    },
    {
      "name": "spring.session.jdbc.initializer.enabled",
      "type": "java.lang.Boolean",
      "description": "Create the required session tables on startup if necessary. Enabled\n automatically if the default table name is set or a custom schema is\n configured.",
      "deprecation": {
        "replacement": "spring.session.jdbc.initialize-schema",
        "level": "error"
      }
    },
    {
      "name": "spring.session.mongo.collection-name",
      "type": "java.lang.String",
      "description": "Collection name used to store sessions.",
      "defaultValue": "sessions",
      "deprecation": {
        "replacement": "spring.session.mongodb.collection-name",
        "level": "error"
      }
    },
    {
      "name": "spring.session.redis.flush-mode",
      "defaultValue": "on-save"
    },
    {
      "name": "spring.session.servlet.filter-dispatcher-types",
      "defaultValue": [
        "async",
        "error",
        "request"
      ]
    },
    {
      "name": "spring.thymeleaf.content-type",
      "type": "org.springframework.util.MimeType",
      "description": "Content-Type value.",
      "defaultValue": "text/html",
      "deprecation": {
        "replacement": "spring.thymeleaf.servlet.content-type",
        "level": "error"
      }
    },
    {
      "name": "spring.thymeleaf.prefix",
      "defaultValue": "classpath:/templates/"
    },
    {
      "name": "spring.thymeleaf.suffix",
      "defaultValue": ".html"
    },
    {
      "name": "spring.webflux.hiddenmethod.filter.enabled",
      "type": "java.lang.Boolean",
      "description": "Whether to enable Spring's HiddenHttpMethodFilter.",
      "defaultValue": false
    },
    {
      "name": "spring.webservices.wsdl-locations",
      "type": "java.util.List<java.lang.String>",
      "description": "Comma-separated list of locations of WSDLs and accompanying XSDs to be exposed as beans."
    }
  ],
  "hints": [
    {
      "name": "server.servlet.jsp.class-name",
      "providers": [
        {
          "name": "class-reference",
          "parameters": {
            "target": "javax.servlet.http.HttpServlet"
          }
        }
      ]
    },
    {
      "name": "server.tomcat.accesslog.encoding",
      "providers": [
        {
          "name": "handle-as",
          "parameters": {
            "target": "java.nio.charset.Charset"
          }
        }
      ]
    },
    {
      "name": "server.tomcat.accesslog.locale",
      "providers": [
        {
          "name": "handle-as",
          "parameters": {
            "target": "java.util.Locale"
          }
        }
      ]
    },
    {
      "name": "server.tomcat.relaxed-path-chars",
      "values": [
        {
          "value": "<"
        },
        {
          "value": ">"
        },
        {
          "value": "["
        },
        {
          "value": "\\"
        },
        {
          "value": "]"
        },
        {
          "value": "^"
        },
        {
          "value": "`"
        },
        {
          "value": "{"
        },
        {
          "value": "|"
        },
        {
          "value": "}"
        }
      ]
    },
    {
      "name": "server.tomcat.relaxed-query-chars",
      "values": [
        {
          "value": "<"
        },
        {
          "value": ">"
        },
        {
          "value": "["
        },
        {
          "value": "\\"
        },
        {
          "value": "]"
        },
        {
          "value": "^"
        },
        {
          "value": "`"
        },
        {
          "value": "{"
        },
        {
          "value": "|"
        },
        {
          "value": "}"
        }
      ]
    },
    {
      "name": "spring.cache.jcache.provider",
      "providers": [
        {
          "name": "class-reference",
          "parameters": {
            "target": "javax.cache.spi.CachingProvider"
          }
        }
      ]
    },
    {
      "name": "spring.data.cassandra.schema-action",
      "providers": [
        {
          "name": "handle-as",
          "parameters": {
            "target": "org.springframework.data.cassandra.config.SchemaAction"
          }
        }
      ]
    },
    {
      "name": "spring.data.mongodb.field-naming-strategy",
      "providers": [
        {
          "name": "class-reference",
          "parameters": {
            "target": "org.springframework.data.mapping.model.FieldNamingStrategy"
          }
        }
      ]
    },
    {
      "name": "spring.datasource.data",
      "providers": [
        {
          "name": "handle-as",
          "parameters": {
            "target": "java.util.List<org.springframework.core.io.Resource>"
          }
        }
      ]
    },
    {
      "name": "spring.datasource.driver-class-name",
      "providers": [
        {
          "name": "class-reference",
          "parameters": {
            "target": "java.sql.Driver"
          }
        }
      ]
    },
    {
      "name": "spring.datasource.schema",
      "providers": [
        {
          "name": "handle-as",
          "parameters": {
            "target": "java.util.List<org.springframework.core.io.Resource>"
          }
        }
      ]
    },
    {
      "name": "spring.datasource.xa.data-source-class-name",
      "providers": [
        {
          "name": "class-reference",
          "parameters": {
            "target": "javax.sql.XADataSource"
          }
        }
      ]
    },
    {
      "name": "spring.jmx.server",
      "providers": [
        {
          "name": "spring-bean-reference",
          "parameters": {
            "target": "javax.management.MBeanServer"
          }
        }
      ]
    },
    {
      "name": "spring.jpa.hibernate.ddl-auto",
      "values": [
        {
          "value": "none",
          "description": "Disable DDL handling."
        },
        {
          "value": "validate",
          "description": "Validate the schema, make no changes to the database."
        },
        {
          "value": "update",
          "description": "Update the schema if necessary."
        },
        {
          "value": "create",
          "description": "Create the schema and destroy previous data."
        },
        {
          "value": "create-drop",
          "description": "Create and then destroy the schema at the end of the session."
        }
      ]
    },
    {
      "name": "spring.jpa.hibernate.naming.implicit-strategy",
      "providers": [
        {
          "name": "class-reference",
          "parameters": {
            "target": "org.hibernate.boot.model.naming.ImplicitNamingStrategy"
          }
        }
      ]
    },
    {
      "name": "spring.jpa.hibernate.naming.physical-strategy",
      "providers": [
        {
          "name": "class-reference",
          "parameters": {
            "target": "org.hibernate.boot.model.naming.PhysicalNamingStrategy"
          }
        }
      ]
    },
    {
      "name": "spring.kafka.consumer.auto-offset-reset",
      "values": [
        {
          "value": "earliest",
          "description": "Automatically reset the offset to the earliest offset."
        },
        {
          "value": "latest",
          "description": "Automatically reset the offset to the latest offset."
        },
        {
          "value": "none",
          "description": "Throw exception to the consumer if no previous offset is found for the consumer's group."
        },
        {
          "value": "exception",
          "description": "Throw exception to the consumer."
        }
      ],
      "providers": [
        {
          "name": "any"
        }
      ]
    },
    {
      "name": "spring.kafka.consumer.key-deserializer",
      "providers": [
        {
          "name": "handle-as",
          "parameters": {
            "target": "org.apache.kafka.common.serialization.Deserializer"
          }
        }
      ]
    },
    {
      "name": "spring.kafka.consumer.value-deserializer",
      "providers": [
        {
          "name": "handle-as",
          "parameters": {
            "target": "org.apache.kafka.common.serialization.Deserializer"
          }
        }
      ]
    },
    {
      "name": "spring.kafka.producer.key-serializer",
      "providers": [
        {
          "name": "handle-as",
          "parameters": {
            "target": "org.apache.kafka.common.serialization.Serializer"
          }
        }
      ]
    },
    {
      "name": "spring.kafka.producer.value-serializer",
      "providers": [
        {
          "name": "handle-as",
          "parameters": {
            "target": "org.apache.kafka.common.serialization.Serializer"
          }
        }
      ]
    },
    {
      "name": "spring.liquibase.change-log",
      "providers": [
        {
          "name": "handle-as",
          "parameters": {
            "target": "org.springframework.core.io.Resource"
          }
        }
      ]
    },
    {
      "name": "spring.mvc.converters.preferred-json-mapper",
      "values": [
        {
          "value": "gson"
        },
        {
          "value": "jackson"
        },
        {
          "value": "jsonb"
        }
      ],
      "providers": [
        {
          "name": "any"
        }
      ]
    }
  ]
}<|MERGE_RESOLUTION|>--- conflicted
+++ resolved
@@ -950,18 +950,10 @@
       "description": "Type of the trust store."
     },
     {
-<<<<<<< HEAD
       "name": "server.tomcat.max-http-post-size",
       "type": "org.springframework.util.unit.DataSize",
       "deprecation": {
         "replacement": "server.tomcat.max-http-form-post-size",
-=======
-      "name": "server.tomcat.max-http-header-size",
-      "type": "org.springframework.util.unit.DataSize",
-      "description": "Maximum size of the HTTP message header.",
-      "deprecation": {
-        "replacement": "server.max-http-header-size",
->>>>>>> 8ac3ab55
         "level": "error"
       }
     },
@@ -1206,12 +1198,19 @@
       ]
     },
     {
-<<<<<<< HEAD
       "name": "spring.data.cassandra.jmx-enabled",
       "type": "java.lang.Boolean",
       "description": "Whether to enable JMX reporting. Default to false as Cassandra JMX reporting is not compatible with Dropwizard Metrics.",
       "deprecation": {
         "reason": "Cassandra no longer providers JMX metrics.",
+        "level": "error"
+      }
+    },
+    {
+      "name": "spring.data.cassandra.load-balancing-policy",
+      "type": "java.lang.Class",
+      "description": "Class name of the load balancing policy. The class must have a default constructor.",
+      "deprecation": {
         "level": "error"
       }
     },
@@ -1238,12 +1237,6 @@
       "description": "Port of the Cassandra server.",
       "deprecation": {
         "reason": "each contact point must be of the form 'host:port'.",
-=======
-      "name": "spring.data.cassandra.load-balancing-policy",
-      "type": "java.lang.Class",
-      "description": "Class name of the load balancing policy. The class must have a default constructor.",
-      "deprecation": {
->>>>>>> 8ac3ab55
         "level": "error"
       }
     },
@@ -1281,17 +1274,16 @@
       "defaultValue": "auto"
     },
     {
-<<<<<<< HEAD
-      "name": "spring.data.cassandra.throttler.type",
-      "defaultValue": "none"
-=======
       "name": "spring.data.cassandra.retry-policy",
       "type": "java.lang.Class",
       "description": "Class name of the retry policy. The class must have a default constructor.",
       "deprecation": {
         "level": "error"
       }
->>>>>>> 8ac3ab55
+    },
+    {
+      "name": "spring.data.cassandra.throttler.type",
+      "defaultValue": "none"
     },
     {
       "name": "spring.data.couchbase.consistency",
@@ -1317,6 +1309,30 @@
       "defaultValue": "auto"
     },
     {
+      "name": "spring.data.elasticsearch.cluster-name",
+      "type": "java.lang.String",
+      "description": "Elasticsearch cluster name.",
+      "deprecation": {
+        "level": "error"
+      }
+    },
+    {
+      "name": "spring.data.elasticsearch.cluster-nodes",
+      "type": "java.lang.String",
+      "description": "Comma-separated list of cluster node addresses.",
+      "deprecation": {
+        "level": "error"
+      }
+    },
+    {
+      "name": "spring.data.elasticsearch.properties",
+      "type": "java.util.Map<java.lang.String,java.lang.String>",
+      "description": "Additional properties used to configure the client.",
+      "deprecation": {
+        "level": "error"
+      }
+    },
+    {
       "name": "spring.data.elasticsearch.repositories.enabled",
       "type": "java.lang.Boolean",
       "description": "Whether to enable Elasticsearch repositories.",
@@ -1440,6 +1456,71 @@
       }
     },
     {
+      "name": "spring.elasticsearch.jest.connection-timeout",
+      "type": "java.time.Duration",
+      "description": "Connection timeout.",
+      "deprecation": {
+        "level": "error"
+      }
+    },
+    {
+      "name": "spring.elasticsearch.jest.multi-threaded",
+      "type": "java.lang.Boolean",
+      "description": "Whether to enable connection requests from multiple execution threads.",
+      "deprecation": {
+        "level": "error"
+      }
+    },
+    {
+      "name": "spring.elasticsearch.jest.password",
+      "type": "java.lang.String",
+      "description": "Login password.",
+      "deprecation": {
+        "level": "error"
+      }
+    },
+    {
+      "name": "spring.elasticsearch.jest.proxy.host",
+      "type": "java.lang.String",
+      "description": "Proxy host the HTTP client should use.",
+      "deprecation": {
+        "level": "error"
+      }
+    },
+    {
+      "name": "spring.elasticsearch.jest.proxy.port",
+      "type": "java.lang.Integer",
+      "description": "Proxy port the HTTP client should use.",
+      "deprecation": {
+        "level": "error"
+      }
+    },
+    {
+      "name": "spring.elasticsearch.jest.read-timeout",
+      "type": "java.time.Duration",
+      "description": "Read timeout.",
+      "deprecation": {
+        "level": "error"
+      }
+    },
+    {
+      "name": "spring.elasticsearch.jest.uris",
+      "type": "java.util.List<java.lang.String>",
+      "description": "Comma-separated list of the Elasticsearch instances to use.",
+      "deprecation": {
+        "replacement": "spring.elasticsearch.rest.uris",
+        "level": "error"
+      }
+    },
+    {
+      "name": "spring.elasticsearch.jest.username",
+      "type": "java.lang.String",
+      "description": "Login username.",
+      "deprecation": {
+        "level": "error"
+      }
+    },
+    {
       "name": "spring.elasticsearch.rest.uris",
       "defaultValue": [
         "http://localhost:9200"
@@ -1663,6 +1744,14 @@
     {
       "name": "spring.integration.jdbc.initialize-schema",
       "defaultValue": "embedded"
+    },
+    {
+      "name": "spring.jackson.joda-date-time-format",
+      "type": "java.lang.String",
+      "description": "Joda date time format string. If not configured, \"date-format\" is used as a fallback if it is configured with a format string.",
+      "deprecation": {
+        "level": "error"
+      }
     },
     {
       "name": "spring.jersey.type",
@@ -2149,18 +2238,17 @@
       "defaultValue": ".mustache"
     },
     {
-<<<<<<< HEAD
       "name": "spring.mvc.converters.preferred-json-mapper",
       "type": "java.lang.String",
       "description": "Preferred JSON mapper to use for HTTP message conversion. By default, auto-detected according to the environment."
-=======
+    },
+    {
       "name": "spring.mvc.favicon.enabled",
       "type": "java.lang.Boolean",
       "description": "Whether to enable resolution of favicon.ico.",
       "deprecation": {
         "level": "error"
       }
->>>>>>> 8ac3ab55
     },
     {
       "name": "spring.mvc.formcontent.filter.enabled",
@@ -2232,8 +2320,22 @@
       "defaultValue": true
     },
     {
+      "name": "spring.rabbitmq.listener.simple.transaction-size",
+      "type": "java.lang.Integer",
+      "deprecation": {
+        "level": "error"
+      }
+    },
+    {
       "name": "spring.rabbitmq.listener.type",
       "defaultValue": "simple"
+    },
+    {
+      "name": "spring.rabbitmq.publisher-confirms",
+      "type": "java.lang.Boolean",
+      "deprecation": {
+        "level": "error"
+      }
     },
     {
       "name": "spring.rabbitmq.template.queue",
