--- conflicted
+++ resolved
@@ -230,17 +230,12 @@
 		}
 
 		@Override
-<<<<<<< HEAD
 		public Enumeration<URL> getResources(String name) throws IOException {
 			return this.groovyOnlyClassLoader.getResources(name);
 		}
 
 		@Override
-		protected Class<?> loadClass(String name, boolean resolve)
-				throws ClassNotFoundException {
-=======
 		protected Class<?> loadClass(String name, boolean resolve) throws ClassNotFoundException {
->>>>>>> c6c139d9
 			if (!name.startsWith("java.")) {
 				this.groovyOnlyClassLoader.loadClass(name);
 			}
