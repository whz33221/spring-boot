/*
 * Copyright 2012-2019 the original author or authors.
 *
 * Licensed under the Apache License, Version 2.0 (the "License");
 * you may not use this file except in compliance with the License.
 * You may obtain a copy of the License at
 *
 *      https://www.apache.org/licenses/LICENSE-2.0
 *
 * Unless required by applicable law or agreed to in writing, software
 * distributed under the License is distributed on an "AS IS" BASIS,
 * WITHOUT WARRANTIES OR CONDITIONS OF ANY KIND, either express or implied.
 * See the License for the specific language governing permissions and
 * limitations under the License.
 */

package org.springframework.boot.autoconfigure.web;

import java.io.File;
import java.net.InetAddress;
import java.nio.charset.Charset;
import java.nio.charset.StandardCharsets;
import java.time.Duration;
import java.time.temporal.ChronoUnit;
import java.util.ArrayList;
import java.util.HashMap;
import java.util.LinkedHashMap;
import java.util.List;
import java.util.Map;

import io.undertow.UndertowOptions;

import org.springframework.boot.context.properties.ConfigurationProperties;
import org.springframework.boot.context.properties.DeprecatedConfigurationProperty;
import org.springframework.boot.context.properties.NestedConfigurationProperty;
import org.springframework.boot.convert.DurationUnit;
import org.springframework.boot.web.server.Compression;
import org.springframework.boot.web.server.Http2;
import org.springframework.boot.web.server.Ssl;
import org.springframework.boot.web.servlet.server.Jsp;
import org.springframework.boot.web.servlet.server.Session;
import org.springframework.util.StringUtils;
import org.springframework.util.unit.DataSize;

/**
 * {@link ConfigurationProperties @ConfigurationProperties} for a web server (e.g. port
 * and path settings).
 *
 * @author Dave Syer
 * @author Stephane Nicoll
 * @author Andy Wilkinson
 * @author Ivan Sopov
 * @author Marcos Barbero
 * @author Eddú Meléndez
 * @author Quinten De Swaef
 * @author Venil Noronha
 * @author Aurélien Leboulanger
 * @author Brian Clozel
 * @author Olivier Lamy
 * @author Chentao Qu
 * @author Artsiom Yudovin
 * @author Andrew McGhie
 * @author Rafiullah Hamedy
 * @author Dirk Deyne
 * @author HaiTao Zhang
 * @since 1.0.0
 */
@ConfigurationProperties(prefix = "server", ignoreUnknownFields = true)
public class ServerProperties {

	/**
	 * Server HTTP port.
	 */
	private Integer port;

	/**
	 * Network address to which the server should bind.
	 */
	private InetAddress address;

	@NestedConfigurationProperty
	private final ErrorProperties error = new ErrorProperties();

	/**
	 * Strategy for handling X-Forwarded-* headers.
	 */
	private ForwardHeadersStrategy forwardHeadersStrategy = ForwardHeadersStrategy.NONE;

	/**
	 * Value to use for the Server response header (if empty, no header is sent).
	 */
	private String serverHeader;

	/**
	 * Maximum size of the HTTP message header.
	 */
	private DataSize maxHttpHeaderSize = DataSize.ofKilobytes(8);

	/**
	 * Time that connectors wait for another HTTP request before closing the connection.
	 * When not set, the connector's container-specific default is used. Use a value of -1
	 * to indicate no (that is, an infinite) timeout.
	 */
	private Duration connectionTimeout;

	@NestedConfigurationProperty
	private Ssl ssl;

	@NestedConfigurationProperty
	private final Compression compression = new Compression();

	@NestedConfigurationProperty
	private final Http2 http2 = new Http2();

	private final Servlet servlet = new Servlet();

	private final Tomcat tomcat = new Tomcat();

	private final Jetty jetty = new Jetty();

	private final Netty netty = new Netty();

	private final Undertow undertow = new Undertow();

	public Integer getPort() {
		return this.port;
	}

	public void setPort(Integer port) {
		this.port = port;
	}

	public InetAddress getAddress() {
		return this.address;
	}

	public void setAddress(InetAddress address) {
		this.address = address;
	}

	@DeprecatedConfigurationProperty(reason = "replaced to support additional strategies",
			replacement = "server.forward-headers-strategy")
	public Boolean isUseForwardHeaders() {
		return ForwardHeadersStrategy.NATIVE.equals(this.forwardHeadersStrategy);
	}

	public void setUseForwardHeaders(Boolean useForwardHeaders) {
		this.forwardHeadersStrategy = Boolean.TRUE.equals(useForwardHeaders) ? ForwardHeadersStrategy.NATIVE
				: ForwardHeadersStrategy.NONE;
	}

	public String getServerHeader() {
		return this.serverHeader;
	}

	public void setServerHeader(String serverHeader) {
		this.serverHeader = serverHeader;
	}

	public DataSize getMaxHttpHeaderSize() {
		return this.maxHttpHeaderSize;
	}

	public void setMaxHttpHeaderSize(DataSize maxHttpHeaderSize) {
		this.maxHttpHeaderSize = maxHttpHeaderSize;
	}

	@Deprecated
	@DeprecatedConfigurationProperty(
			reason = "Each server behaves differently. Use server specific properties instead.")
	public Duration getConnectionTimeout() {
		return this.connectionTimeout;
	}

	@Deprecated
	public void setConnectionTimeout(Duration connectionTimeout) {
		this.connectionTimeout = connectionTimeout;
	}

	public ErrorProperties getError() {
		return this.error;
	}

	public Ssl getSsl() {
		return this.ssl;
	}

	public void setSsl(Ssl ssl) {
		this.ssl = ssl;
	}

	public Compression getCompression() {
		return this.compression;
	}

	public Http2 getHttp2() {
		return this.http2;
	}

	public Servlet getServlet() {
		return this.servlet;
	}

	public Tomcat getTomcat() {
		return this.tomcat;
	}

	public Jetty getJetty() {
		return this.jetty;
	}

	public Netty getNetty() {
		return this.netty;
	}

	public Undertow getUndertow() {
		return this.undertow;
	}

	public ForwardHeadersStrategy getForwardHeadersStrategy() {
		return this.forwardHeadersStrategy;
	}

	public void setForwardHeadersStrategy(ForwardHeadersStrategy forwardHeadersStrategy) {
		this.forwardHeadersStrategy = forwardHeadersStrategy;
	}

	/**
	 * Servlet properties.
	 */
	public static class Servlet {

		/**
		 * Servlet context init parameters.
		 */
		private final Map<String, String> contextParameters = new HashMap<>();

		/**
		 * Context path of the application.
		 */
		private String contextPath;

		/**
		 * Display name of the application.
		 */
		private String applicationDisplayName = "application";

		@NestedConfigurationProperty
		private final Jsp jsp = new Jsp();

		@NestedConfigurationProperty
		private final Session session = new Session();

		public String getContextPath() {
			return this.contextPath;
		}

		public void setContextPath(String contextPath) {
			this.contextPath = cleanContextPath(contextPath);
		}

		private String cleanContextPath(String contextPath) {
			String candidate = StringUtils.trimWhitespace(contextPath);
			if (StringUtils.hasText(candidate) && candidate.endsWith("/")) {
				return candidate.substring(0, candidate.length() - 1);
			}
			return candidate;
		}

		public String getApplicationDisplayName() {
			return this.applicationDisplayName;
		}

		public void setApplicationDisplayName(String displayName) {
			this.applicationDisplayName = displayName;
		}

		public Map<String, String> getContextParameters() {
			return this.contextParameters;
		}

		public Jsp getJsp() {
			return this.jsp;
		}

		public Session getSession() {
			return this.session;
		}

	}

	/**
	 * Tomcat properties.
	 */
	public static class Tomcat {

		/**
		 * Access log configuration.
		 */
		private final Accesslog accesslog = new Accesslog();

		/**
		 * Regular expression that matches proxies that are to be trusted.
		 */
		private String internalProxies = "10\\.\\d{1,3}\\.\\d{1,3}\\.\\d{1,3}|" // 10/8
				+ "192\\.168\\.\\d{1,3}\\.\\d{1,3}|" // 192.168/16
				+ "169\\.254\\.\\d{1,3}\\.\\d{1,3}|" // 169.254/16
				+ "127\\.\\d{1,3}\\.\\d{1,3}\\.\\d{1,3}|" // 127/8
				+ "172\\.1[6-9]{1}\\.\\d{1,3}\\.\\d{1,3}|" // 172.16/12
				+ "172\\.2[0-9]{1}\\.\\d{1,3}\\.\\d{1,3}|172\\.3[0-1]{1}\\.\\d{1,3}\\.\\d{1,3}|" //
				+ "0:0:0:0:0:0:0:1|::1";

		/**
		 * Header that holds the incoming protocol, usually named "X-Forwarded-Proto".
		 */
		private String protocolHeader;

		/**
		 * Value of the protocol header indicating whether the incoming request uses SSL.
		 */
		private String protocolHeaderHttpsValue = "https";

		/**
		 * Name of the HTTP header used to override the original port value.
		 */
		private String portHeader = "X-Forwarded-Port";

		/**
		 * Name of the HTTP header from which the remote IP is extracted. For instance,
		 * `X-FORWARDED-FOR`.
		 */
		private String remoteIpHeader;

		/**
		 * Name of the HTTP header from which the remote host is extracted.
		 */
		private String hostHeader = "X-Forwarded-Host";

		/**
		 * Tomcat base directory. If not specified, a temporary directory is used.
		 */
		private File basedir;

		/**
		 * Delay between the invocation of backgroundProcess methods. If a duration suffix
		 * is not specified, seconds will be used.
		 */
		@DurationUnit(ChronoUnit.SECONDS)
		private Duration backgroundProcessorDelay = Duration.ofSeconds(10);

		/**
		 * Maximum amount of worker threads.
		 */
		private int maxThreads = 200;

		/**
		 * Minimum amount of worker threads.
		 */
		private int minSpareThreads = 10;

		/**
		 * Maximum size of the HTTP post content.
		 */
		private DataSize maxHttpPostSize = DataSize.ofMegabytes(2);

		/**
		 * Maximum amount of request body to swallow.
		 */
		private DataSize maxSwallowSize = DataSize.ofMegabytes(2);

		/**
		 * Whether requests to the context root should be redirected by appending a / to
		 * the path.
		 */
		private Boolean redirectContextRoot = true;

		/**
		 * Whether HTTP 1.1 and later location headers generated by a call to sendRedirect
		 * will use relative or absolute redirects.
		 */
		private Boolean useRelativeRedirects;

		/**
		 * Character encoding to use to decode the URI.
		 */
		private Charset uriEncoding = StandardCharsets.UTF_8;

		/**
		 * Maximum number of connections that the server accepts and processes at any
		 * given time. Once the limit has been reached, the operating system may still
		 * accept connections based on the "acceptCount" property.
		 */
		private int maxConnections = 10000;

		/**
		 * Maximum queue length for incoming connection requests when all possible request
		 * processing threads are in use.
		 */
		private int acceptCount = 100;

		/**
		 * Maximum number of idle processors that will be retained in the cache and reused
		 * with a subsequent request. When set to -1 the cache will be unlimited with a
		 * theoretical maximum size equal to the maximum number of connections.
		 */
		private int processorCache = 200;

		/**
		 * Comma-separated list of additional patterns that match jars to ignore for TLD
		 * scanning. The special '?' and '*' characters can be used in the pattern to
		 * match one and only one character and zero or more characters respectively.
		 */
		private List<String> additionalTldSkipPatterns = new ArrayList<>();

		/**
<<<<<<< HEAD
		 * Comma-separated list of additional unencoded characters that should be allowed
		 * in URI paths. Only "< > [ \ ] ^ ` { | }" are allowed.
		 */
		private List<Character> relaxedPathChars = new ArrayList<>();

		/**
		 * Comma-separated list of additional unencoded characters that should be allowed
		 * in URI query strings. Only "< > [ \ ] ^ ` { | }" are allowed.
		 */
		private List<Character> relaxedQueryChars = new ArrayList<>();
=======
		 * Amount of time the connector will wait, after accepting a connection, for the
		 * request URI line to be presented.
		 */
		private Duration connectionTimeout;
>>>>>>> e4fa9ce8

		/**
		 * Static resource configuration.
		 */
		private final Resource resource = new Resource();

		/**
		 * Modeler MBean Registry configuration.
		 */
		private final Mbeanregistry mbeanregistry = new Mbeanregistry();

		public int getMaxThreads() {
			return this.maxThreads;
		}

		public void setMaxThreads(int maxThreads) {
			this.maxThreads = maxThreads;
		}

		public int getMinSpareThreads() {
			return this.minSpareThreads;
		}

		public void setMinSpareThreads(int minSpareThreads) {
			this.minSpareThreads = minSpareThreads;
		}

		public DataSize getMaxHttpPostSize() {
			return this.maxHttpPostSize;
		}

		public void setMaxHttpPostSize(DataSize maxHttpPostSize) {
			this.maxHttpPostSize = maxHttpPostSize;
		}

		public Accesslog getAccesslog() {
			return this.accesslog;
		}

		public Duration getBackgroundProcessorDelay() {
			return this.backgroundProcessorDelay;
		}

		public void setBackgroundProcessorDelay(Duration backgroundProcessorDelay) {
			this.backgroundProcessorDelay = backgroundProcessorDelay;
		}

		public File getBasedir() {
			return this.basedir;
		}

		public void setBasedir(File basedir) {
			this.basedir = basedir;
		}

		public String getInternalProxies() {
			return this.internalProxies;
		}

		public void setInternalProxies(String internalProxies) {
			this.internalProxies = internalProxies;
		}

		public String getProtocolHeader() {
			return this.protocolHeader;
		}

		public void setProtocolHeader(String protocolHeader) {
			this.protocolHeader = protocolHeader;
		}

		public String getProtocolHeaderHttpsValue() {
			return this.protocolHeaderHttpsValue;
		}

		public void setProtocolHeaderHttpsValue(String protocolHeaderHttpsValue) {
			this.protocolHeaderHttpsValue = protocolHeaderHttpsValue;
		}

		public String getPortHeader() {
			return this.portHeader;
		}

		public void setPortHeader(String portHeader) {
			this.portHeader = portHeader;
		}

		public Boolean getRedirectContextRoot() {
			return this.redirectContextRoot;
		}

		public void setRedirectContextRoot(Boolean redirectContextRoot) {
			this.redirectContextRoot = redirectContextRoot;
		}

		public Boolean getUseRelativeRedirects() {
			return this.useRelativeRedirects;
		}

		public void setUseRelativeRedirects(Boolean useRelativeRedirects) {
			this.useRelativeRedirects = useRelativeRedirects;
		}

		public String getRemoteIpHeader() {
			return this.remoteIpHeader;
		}

		public void setRemoteIpHeader(String remoteIpHeader) {
			this.remoteIpHeader = remoteIpHeader;
		}

		public String getHostHeader() {
			return this.hostHeader;
		}

		public void setHostHeader(String hostHeader) {
			this.hostHeader = hostHeader;
		}

		public Charset getUriEncoding() {
			return this.uriEncoding;
		}

		public void setUriEncoding(Charset uriEncoding) {
			this.uriEncoding = uriEncoding;
		}

		public int getMaxConnections() {
			return this.maxConnections;
		}

		public void setMaxConnections(int maxConnections) {
			this.maxConnections = maxConnections;
		}

		public DataSize getMaxSwallowSize() {
			return this.maxSwallowSize;
		}

		public void setMaxSwallowSize(DataSize maxSwallowSize) {
			this.maxSwallowSize = maxSwallowSize;
		}

		public int getAcceptCount() {
			return this.acceptCount;
		}

		public void setAcceptCount(int acceptCount) {
			this.acceptCount = acceptCount;
		}

		public int getProcessorCache() {
			return this.processorCache;
		}

		public void setProcessorCache(int processorCache) {
			this.processorCache = processorCache;
		}

		public List<String> getAdditionalTldSkipPatterns() {
			return this.additionalTldSkipPatterns;
		}

		public void setAdditionalTldSkipPatterns(List<String> additionalTldSkipPatterns) {
			this.additionalTldSkipPatterns = additionalTldSkipPatterns;
		}

<<<<<<< HEAD
		public List<Character> getRelaxedPathChars() {
			return this.relaxedPathChars;
		}

		public void setRelaxedPathChars(List<Character> relaxedPathChars) {
			this.relaxedPathChars = relaxedPathChars;
		}

		public List<Character> getRelaxedQueryChars() {
			return this.relaxedQueryChars;
		}

		public void setRelaxedQueryChars(List<Character> relaxedQueryChars) {
			this.relaxedQueryChars = relaxedQueryChars;
=======
		public Duration getConnectionTimeout() {
			return this.connectionTimeout;
		}

		public void setConnectionTimeout(Duration connectionTimeout) {
			this.connectionTimeout = connectionTimeout;
>>>>>>> e4fa9ce8
		}

		public Resource getResource() {
			return this.resource;
		}

		public Mbeanregistry getMbeanregistry() {
			return this.mbeanregistry;
		}

		/**
		 * Tomcat access log properties.
		 */
		public static class Accesslog {

			/**
			 * Enable access log.
			 */
			private boolean enabled = false;

			/**
			 * Whether logging of the request will only be enabled if
			 * "ServletRequest.getAttribute(conditionIf)" does not yield null.
			 */
			private String conditionIf;

			/**
			 * Whether logging of the request will only be enabled if
			 * "ServletRequest.getAttribute(conditionUnless)" yield null.
			 */
			private String conditionUnless;

			/**
			 * Format pattern for access logs.
			 */
			private String pattern = "common";

			/**
			 * Directory in which log files are created. Can be absolute or relative to
			 * the Tomcat base dir.
			 */
			private String directory = "logs";

			/**
			 * Log file name prefix.
			 */
			protected String prefix = "access_log";

			/**
			 * Log file name suffix.
			 */
			private String suffix = ".log";

			/**
			 * Character set used by the log file. Default to the system default character
			 * set.
			 */
			private String encoding;

			/**
			 * Locale used to format timestamps in log entries and in log file name
			 * suffix. Default to the default locale of the Java process.
			 */
			private String locale;

			/**
			 * Whether to check for log file existence so it can be recreated it if an
			 * external process has renamed it.
			 */
			private boolean checkExists = false;

			/**
			 * Whether to enable access log rotation.
			 */
			private boolean rotate = true;

			/**
			 * Whether to defer inclusion of the date stamp in the file name until rotate
			 * time.
			 */
			private boolean renameOnRotate = false;

			/**
			 * Number of days to retain the access log files before they are removed.
			 */
			private int maxDays = -1;

			/**
			 * Date format to place in the log file name.
			 */
			private String fileDateFormat = ".yyyy-MM-dd";

			/**
			 * Whether to use IPv6 canonical representation format as defined by RFC 5952.
			 */
			private boolean ipv6Canonical = false;

			/**
			 * Set request attributes for the IP address, Hostname, protocol, and port
			 * used for the request.
			 */
			private boolean requestAttributesEnabled = false;

			/**
			 * Whether to buffer output such that it is flushed only periodically.
			 */
			private boolean buffered = true;

			public boolean isEnabled() {
				return this.enabled;
			}

			public void setEnabled(boolean enabled) {
				this.enabled = enabled;
			}

			public String getConditionIf() {
				return this.conditionIf;
			}

			public void setConditionIf(String conditionIf) {
				this.conditionIf = conditionIf;
			}

			public String getConditionUnless() {
				return this.conditionUnless;
			}

			public void setConditionUnless(String conditionUnless) {
				this.conditionUnless = conditionUnless;
			}

			public String getPattern() {
				return this.pattern;
			}

			public void setPattern(String pattern) {
				this.pattern = pattern;
			}

			public String getDirectory() {
				return this.directory;
			}

			public void setDirectory(String directory) {
				this.directory = directory;
			}

			public String getPrefix() {
				return this.prefix;
			}

			public void setPrefix(String prefix) {
				this.prefix = prefix;
			}

			public String getSuffix() {
				return this.suffix;
			}

			public void setSuffix(String suffix) {
				this.suffix = suffix;
			}

			public String getEncoding() {
				return this.encoding;
			}

			public void setEncoding(String encoding) {
				this.encoding = encoding;
			}

			public String getLocale() {
				return this.locale;
			}

			public void setLocale(String locale) {
				this.locale = locale;
			}

			public boolean isCheckExists() {
				return this.checkExists;
			}

			public void setCheckExists(boolean checkExists) {
				this.checkExists = checkExists;
			}

			public boolean isRotate() {
				return this.rotate;
			}

			public void setRotate(boolean rotate) {
				this.rotate = rotate;
			}

			public boolean isRenameOnRotate() {
				return this.renameOnRotate;
			}

			public void setRenameOnRotate(boolean renameOnRotate) {
				this.renameOnRotate = renameOnRotate;
			}

			public int getMaxDays() {
				return this.maxDays;
			}

			public void setMaxDays(int maxDays) {
				this.maxDays = maxDays;
			}

			public String getFileDateFormat() {
				return this.fileDateFormat;
			}

			public void setFileDateFormat(String fileDateFormat) {
				this.fileDateFormat = fileDateFormat;
			}

			public boolean isIpv6Canonical() {
				return this.ipv6Canonical;
			}

			public void setIpv6Canonical(boolean ipv6Canonical) {
				this.ipv6Canonical = ipv6Canonical;
			}

			public boolean isRequestAttributesEnabled() {
				return this.requestAttributesEnabled;
			}

			public void setRequestAttributesEnabled(boolean requestAttributesEnabled) {
				this.requestAttributesEnabled = requestAttributesEnabled;
			}

			public boolean isBuffered() {
				return this.buffered;
			}

			public void setBuffered(boolean buffered) {
				this.buffered = buffered;
			}

		}

		/**
		 * Tomcat static resource properties.
		 */
		public static class Resource {

			/**
			 * Whether static resource caching is permitted for this web application.
			 */
			private boolean allowCaching = true;

			/**
			 * Time-to-live of the static resource cache.
			 */
			private Duration cacheTtl;

			public boolean isAllowCaching() {
				return this.allowCaching;
			}

			public void setAllowCaching(boolean allowCaching) {
				this.allowCaching = allowCaching;
			}

			public Duration getCacheTtl() {
				return this.cacheTtl;
			}

			public void setCacheTtl(Duration cacheTtl) {
				this.cacheTtl = cacheTtl;
			}

		}

		public static class Mbeanregistry {

			/**
			 * Whether Tomcat's MBean Registry should be enabled.
			 */
			private boolean enabled;

			public boolean isEnabled() {
				return this.enabled;
			}

			public void setEnabled(boolean enabled) {
				this.enabled = enabled;
			}

		}

	}

	/**
	 * Jetty properties.
	 */
	public static class Jetty {

		/**
		 * Access log configuration.
		 */
		private final Accesslog accesslog = new Accesslog();

		/**
		 * Maximum size of the HTTP post or put content.
		 */
		private DataSize maxHttpPostSize = DataSize.ofBytes(200000);

		/**
		 * Number of acceptor threads to use. When the value is -1, the default, the
		 * number of acceptors is derived from the operating environment.
		 */
		private Integer acceptors = -1;

		/**
		 * Number of selector threads to use. When the value is -1, the default, the
		 * number of selectors is derived from the operating environment.
		 */
		private Integer selectors = -1;

		/**
<<<<<<< HEAD
		 * Maximum number of threads.
		 */
		private Integer maxThreads = 200;

		/**
		 * Minimum number of threads.
		 */
		private Integer minThreads = 8;

		/**
		 * Maximum thread idle time.
		 */
		private Duration idleTimeout = Duration.ofMillis(60000);
=======
		 * Time that the connection can be idle before it is closed.
		 */
		private Duration connectionIdleTimeout;
>>>>>>> e4fa9ce8

		public Accesslog getAccesslog() {
			return this.accesslog;
		}

		public DataSize getMaxHttpPostSize() {
			return this.maxHttpPostSize;
		}

		public void setMaxHttpPostSize(DataSize maxHttpPostSize) {
			this.maxHttpPostSize = maxHttpPostSize;
		}

		public Integer getAcceptors() {
			return this.acceptors;
		}

		public void setAcceptors(Integer acceptors) {
			this.acceptors = acceptors;
		}

		public Integer getSelectors() {
			return this.selectors;
		}

		public void setSelectors(Integer selectors) {
			this.selectors = selectors;
		}

<<<<<<< HEAD
		public void setMinThreads(Integer minThreads) {
			this.minThreads = minThreads;
		}

		public Integer getMinThreads() {
			return this.minThreads;
		}

		public void setMaxThreads(Integer maxThreads) {
			this.maxThreads = maxThreads;
		}

		public Integer getMaxThreads() {
			return this.maxThreads;
		}

		public void setIdleTimeout(Duration idleTimeout) {
			this.idleTimeout = idleTimeout;
		}

		public Duration getIdleTimeout() {
			return this.idleTimeout;
=======
		public Duration getConnectionIdleTimeout() {
			return this.connectionIdleTimeout;
		}

		public void setConnectionIdleTimeout(Duration connectionIdleTimeout) {
			this.connectionIdleTimeout = connectionIdleTimeout;
>>>>>>> e4fa9ce8
		}

		/**
		 * Jetty access log properties.
		 */
		public static class Accesslog {

			/**
			 * Enable access log.
			 */
			private boolean enabled = false;

			/**
			 * Log format.
			 */
			private FORMAT format = FORMAT.NCSA;

			/**
			 * Custom log format, see org.eclipse.jetty.server.CustomRequestLog. If
			 * defined, overrides the "format" configuration key.
			 */
			private String customFormat;

			/**
			 * Log filename. If not specified, logs redirect to "System.err".
			 */
			private String filename;

			/**
			 * Date format to place in log file name.
			 */
			private String fileDateFormat;

			/**
			 * Number of days before rotated log files are deleted.
			 */
			private int retentionPeriod = 31; // no days

			/**
			 * Append to log.
			 */
			private boolean append;

			/**
			 * Request paths that should not be logged.
			 */
			private List<String> ignorePaths;

			public boolean isEnabled() {
				return this.enabled;
			}

			public void setEnabled(boolean enabled) {
				this.enabled = enabled;
			}

			public FORMAT getFormat() {
				return this.format;
			}

			public void setFormat(FORMAT format) {
				this.format = format;
			}

			public String getCustomFormat() {
				return this.customFormat;
			}

			public void setCustomFormat(String customFormat) {
				this.customFormat = customFormat;
			}

			public String getFilename() {
				return this.filename;
			}

			public void setFilename(String filename) {
				this.filename = filename;
			}

			public String getFileDateFormat() {
				return this.fileDateFormat;
			}

			public void setFileDateFormat(String fileDateFormat) {
				this.fileDateFormat = fileDateFormat;
			}

			public int getRetentionPeriod() {
				return this.retentionPeriod;
			}

			public void setRetentionPeriod(int retentionPeriod) {
				this.retentionPeriod = retentionPeriod;
			}

			public boolean isAppend() {
				return this.append;
			}

			public void setAppend(boolean append) {
				this.append = append;
			}

			public List<String> getIgnorePaths() {
				return this.ignorePaths;
			}

			public void setIgnorePaths(List<String> ignorePaths) {
				this.ignorePaths = ignorePaths;
			}

			/**
			 * Log format for Jetty access logs.
			 */
			public enum FORMAT {

				/**
				 * NCSA format, as defined in CustomRequestLog#NCSA_FORMAT.
				 */
				NCSA,

				/**
				 * Extended NCSA format, as defined in
				 * CustomRequestLog#EXTENDED_NCSA_FORMAT.
				 */
				EXTENDED_NCSA

			}

		}

	}

	/**
	 * Netty properties.
	 */
	public static class Netty {

		/**
		 * Connection timeout of the Netty channel.
		 */
		private Duration connectionTimeout;

		public Duration getConnectionTimeout() {
			return this.connectionTimeout;
		}

		public void setConnectionTimeout(Duration connectionTimeout) {
			this.connectionTimeout = connectionTimeout;
		}

	}

	/**
	 * Undertow properties.
	 */
	public static class Undertow {

		/**
		 * Maximum size of the HTTP post content. When the value is -1, the default, the
		 * size is unlimited.
		 */
		private DataSize maxHttpPostSize = DataSize.ofBytes(-1);

		/**
		 * Size of each buffer. The default is derived from the maximum amount of memory
		 * that is available to the JVM.
		 */
		private DataSize bufferSize;

		/**
		 * Number of I/O threads to create for the worker. The default is derived from the
		 * number of available processors.
		 */
		private Integer ioThreads;

		/**
		 * Number of worker threads. The default is 8 times the number of I/O threads.
		 */
		private Integer workerThreads;

		/**
		 * Whether to allocate buffers outside the Java heap. The default is derived from
		 * the maximum amount of memory that is available to the JVM.
		 */
		private Boolean directBuffers;

		/**
		 * Whether servlet filters should be initialized on startup.
		 */
		private boolean eagerFilterInit = true;

		/**
<<<<<<< HEAD
		 * Maximum number of query or path parameters that are allowed. This limit exists
		 * to prevent hash collision based DOS attacks.
		 */
		private int maxParameters = UndertowOptions.DEFAULT_MAX_PARAMETERS;

		/**
		 * Maximum number of headers that are allowed. This limit exists to prevent hash
		 * collision based DOS attacks.
		 */
		private int maxHeaders = UndertowOptions.DEFAULT_MAX_HEADERS;

		/**
		 * Maximum number of cookies that are allowed. This limit exists to prevent hash
		 * collision based DOS attacks.
		 */
		private int maxCookies = 200;

		/**
		 * Whether the server should decode percent encoded slash characters. Enabling
		 * encoded slashes can have security implications due to different servers
		 * interpreting the slash differently. Only enable this if you have a legacy
		 * application that requires it.
		 */
		private boolean allowEncodedSlash = false;

		/**
		 * Whether the URL should be decoded. When disabled, percent-encoded characters in
		 * the URL will be left as-is.
		 */
		private boolean decodeUrl = true;

		/**
		 * Charset used to decode URLs.
		 */
		private Charset urlCharset = StandardCharsets.UTF_8;

		/**
		 * Whether the 'Connection: keep-alive' header should be added to all responses,
		 * even if not required by the HTTP specification.
		 */
		private boolean alwaysSetKeepAlive = true;
=======
		 * Amount of time a connection can sit idle without processing a request, before
		 * it is closed by the server.
		 */
		private Duration noRequestTimeout;
>>>>>>> e4fa9ce8

		private final Accesslog accesslog = new Accesslog();

		private final Options options = new Options();

		public DataSize getMaxHttpPostSize() {
			return this.maxHttpPostSize;
		}

		public void setMaxHttpPostSize(DataSize maxHttpPostSize) {
			this.maxHttpPostSize = maxHttpPostSize;
		}

		public DataSize getBufferSize() {
			return this.bufferSize;
		}

		public void setBufferSize(DataSize bufferSize) {
			this.bufferSize = bufferSize;
		}

		public Integer getIoThreads() {
			return this.ioThreads;
		}

		public void setIoThreads(Integer ioThreads) {
			this.ioThreads = ioThreads;
		}

		public Integer getWorkerThreads() {
			return this.workerThreads;
		}

		public void setWorkerThreads(Integer workerThreads) {
			this.workerThreads = workerThreads;
		}

		public Boolean getDirectBuffers() {
			return this.directBuffers;
		}

		public void setDirectBuffers(Boolean directBuffers) {
			this.directBuffers = directBuffers;
		}

		public boolean isEagerFilterInit() {
			return this.eagerFilterInit;
		}

		public void setEagerFilterInit(boolean eagerFilterInit) {
			this.eagerFilterInit = eagerFilterInit;
		}

<<<<<<< HEAD
		public int getMaxParameters() {
			return this.maxParameters;
		}

		public void setMaxParameters(Integer maxParameters) {
			this.maxParameters = maxParameters;
		}

		public int getMaxHeaders() {
			return this.maxHeaders;
		}

		public void setMaxHeaders(int maxHeaders) {
			this.maxHeaders = maxHeaders;
		}

		public Integer getMaxCookies() {
			return this.maxCookies;
		}

		public void setMaxCookies(Integer maxCookies) {
			this.maxCookies = maxCookies;
		}

		public boolean isAllowEncodedSlash() {
			return this.allowEncodedSlash;
		}

		public void setAllowEncodedSlash(boolean allowEncodedSlash) {
			this.allowEncodedSlash = allowEncodedSlash;
		}

		public boolean isDecodeUrl() {
			return this.decodeUrl;
		}

		public void setDecodeUrl(Boolean decodeUrl) {
			this.decodeUrl = decodeUrl;
		}

		public Charset getUrlCharset() {
			return this.urlCharset;
		}

		public void setUrlCharset(Charset urlCharset) {
			this.urlCharset = urlCharset;
		}

		public boolean isAlwaysSetKeepAlive() {
			return this.alwaysSetKeepAlive;
		}

		public void setAlwaysSetKeepAlive(boolean alwaysSetKeepAlive) {
			this.alwaysSetKeepAlive = alwaysSetKeepAlive;
=======
		public Duration getNoRequestTimeout() {
			return this.noRequestTimeout;
		}

		public void setNoRequestTimeout(Duration noRequestTimeout) {
			this.noRequestTimeout = noRequestTimeout;
>>>>>>> e4fa9ce8
		}

		public Accesslog getAccesslog() {
			return this.accesslog;
		}

		public Options getOptions() {
			return this.options;
		}

		/**
		 * Undertow access log properties.
		 */
		public static class Accesslog {

			/**
			 * Whether to enable the access log.
			 */
			private boolean enabled = false;

			/**
			 * Format pattern for access logs.
			 */
			private String pattern = "common";

			/**
			 * Log file name prefix.
			 */
			protected String prefix = "access_log.";

			/**
			 * Log file name suffix.
			 */
			private String suffix = "log";

			/**
			 * Undertow access log directory.
			 */
			private File dir = new File("logs");

			/**
			 * Whether to enable access log rotation.
			 */
			private boolean rotate = true;

			public boolean isEnabled() {
				return this.enabled;
			}

			public void setEnabled(boolean enabled) {
				this.enabled = enabled;
			}

			public String getPattern() {
				return this.pattern;
			}

			public void setPattern(String pattern) {
				this.pattern = pattern;
			}

			public String getPrefix() {
				return this.prefix;
			}

			public void setPrefix(String prefix) {
				this.prefix = prefix;
			}

			public String getSuffix() {
				return this.suffix;
			}

			public void setSuffix(String suffix) {
				this.suffix = suffix;
			}

			public File getDir() {
				return this.dir;
			}

			public void setDir(File dir) {
				this.dir = dir;
			}

			public boolean isRotate() {
				return this.rotate;
			}

			public void setRotate(boolean rotate) {
				this.rotate = rotate;
			}

		}

		public static class Options {

			private Map<String, String> socket = new LinkedHashMap<>();

			private Map<String, String> server = new LinkedHashMap<>();

			public Map<String, String> getServer() {
				return this.server;
			}

			public Map<String, String> getSocket() {
				return this.socket;
			}

		}

	}

	/**
	 * Strategies for supporting forward headers.
	 */
	public enum ForwardHeadersStrategy {

		/**
		 * Use the underlying container's native support for forwarded headers.
		 */
		NATIVE,

		/**
		 * Use Spring's support for handling forwarded headers.
		 */
		FRAMEWORK,

		/**
		 * Ignore X-Forwarded-* headers.
		 */
		NONE

	}

}<|MERGE_RESOLUTION|>--- conflicted
+++ resolved
@@ -413,7 +413,6 @@
 		private List<String> additionalTldSkipPatterns = new ArrayList<>();
 
 		/**
-<<<<<<< HEAD
 		 * Comma-separated list of additional unencoded characters that should be allowed
 		 * in URI paths. Only "< > [ \ ] ^ ` { | }" are allowed.
 		 */
@@ -424,12 +423,12 @@
 		 * in URI query strings. Only "< > [ \ ] ^ ` { | }" are allowed.
 		 */
 		private List<Character> relaxedQueryChars = new ArrayList<>();
-=======
+
+		/**
 		 * Amount of time the connector will wait, after accepting a connection, for the
 		 * request URI line to be presented.
 		 */
 		private Duration connectionTimeout;
->>>>>>> e4fa9ce8
 
 		/**
 		 * Static resource configuration.
@@ -597,7 +596,6 @@
 			this.additionalTldSkipPatterns = additionalTldSkipPatterns;
 		}
 
-<<<<<<< HEAD
 		public List<Character> getRelaxedPathChars() {
 			return this.relaxedPathChars;
 		}
@@ -612,14 +610,14 @@
 
 		public void setRelaxedQueryChars(List<Character> relaxedQueryChars) {
 			this.relaxedQueryChars = relaxedQueryChars;
-=======
+		}
+
 		public Duration getConnectionTimeout() {
 			return this.connectionTimeout;
 		}
 
 		public void setConnectionTimeout(Duration connectionTimeout) {
 			this.connectionTimeout = connectionTimeout;
->>>>>>> e4fa9ce8
 		}
 
 		public Resource getResource() {
@@ -946,7 +944,6 @@
 		private Integer selectors = -1;
 
 		/**
-<<<<<<< HEAD
 		 * Maximum number of threads.
 		 */
 		private Integer maxThreads = 200;
@@ -960,11 +957,11 @@
 		 * Maximum thread idle time.
 		 */
 		private Duration idleTimeout = Duration.ofMillis(60000);
-=======
+
+		/**
 		 * Time that the connection can be idle before it is closed.
 		 */
 		private Duration connectionIdleTimeout;
->>>>>>> e4fa9ce8
 
 		public Accesslog getAccesslog() {
 			return this.accesslog;
@@ -994,7 +991,6 @@
 			this.selectors = selectors;
 		}
 
-<<<<<<< HEAD
 		public void setMinThreads(Integer minThreads) {
 			this.minThreads = minThreads;
 		}
@@ -1017,14 +1013,14 @@
 
 		public Duration getIdleTimeout() {
 			return this.idleTimeout;
-=======
+		}
+
 		public Duration getConnectionIdleTimeout() {
 			return this.connectionIdleTimeout;
 		}
 
 		public void setConnectionIdleTimeout(Duration connectionIdleTimeout) {
 			this.connectionIdleTimeout = connectionIdleTimeout;
->>>>>>> e4fa9ce8
 		}
 
 		/**
@@ -1219,7 +1215,6 @@
 		private boolean eagerFilterInit = true;
 
 		/**
-<<<<<<< HEAD
 		 * Maximum number of query or path parameters that are allowed. This limit exists
 		 * to prevent hash collision based DOS attacks.
 		 */
@@ -1261,12 +1256,12 @@
 		 * even if not required by the HTTP specification.
 		 */
 		private boolean alwaysSetKeepAlive = true;
-=======
+
+		/**
 		 * Amount of time a connection can sit idle without processing a request, before
 		 * it is closed by the server.
 		 */
 		private Duration noRequestTimeout;
->>>>>>> e4fa9ce8
 
 		private final Accesslog accesslog = new Accesslog();
 
@@ -1320,7 +1315,6 @@
 			this.eagerFilterInit = eagerFilterInit;
 		}
 
-<<<<<<< HEAD
 		public int getMaxParameters() {
 			return this.maxParameters;
 		}
@@ -1375,14 +1369,14 @@
 
 		public void setAlwaysSetKeepAlive(boolean alwaysSetKeepAlive) {
 			this.alwaysSetKeepAlive = alwaysSetKeepAlive;
-=======
+		}
+
 		public Duration getNoRequestTimeout() {
 			return this.noRequestTimeout;
 		}
 
 		public void setNoRequestTimeout(Duration noRequestTimeout) {
 			this.noRequestTimeout = noRequestTimeout;
->>>>>>> e4fa9ce8
 		}
 
 		public Accesslog getAccesslog() {
