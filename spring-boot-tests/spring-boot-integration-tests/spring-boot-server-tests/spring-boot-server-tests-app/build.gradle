--- conflicted
+++ resolved
@@ -87,14 +87,9 @@
 	def configurer = { task -> 
 		task.dependsOn resourcesJar
 		task.mainClass = "com.example.ResourceHandlingApplication"
-<<<<<<< HEAD
 		task.classpath = configurations.getByName(webServer)
-		task.classifier = webServer
+		task.archiveClassifier = webServer
 		task.targetJavaVersion = project.getTargetCompatibility()
-=======
-		task.classpath = sourceSets.main.runtimeClasspath.plus(configurations.getByName(container))
-		task.archiveClassifier = container
->>>>>>> 996252f9
 	}
 	tasks.register("${webServer}BootJar", BootJar, configurer)
 	tasks.register("${webServer}BootWar", BootWar, configurer)
