--- conflicted
+++ resolved
@@ -1,12 +1,6 @@
 [[io.jta]]
-<<<<<<< HEAD
-== Distributed Transactions with JTA
+== Distributed Transactions With JTA
 Spring Boot supports distributed JTA transactions across multiple XA resources by using a transaction manager retrieved from JNDI.
-=======
-== Distributed Transactions With JTA
-Spring Boot supports distributed JTA transactions across multiple XA resources by using an https://www.atomikos.com/[Atomikos] embedded transaction manager.
-JTA transactions are also supported when deploying to a suitable Java EE Application Server.
->>>>>>> d3750c49
 
 When a JTA environment is detected, Spring's `JtaTransactionManager` is used to manage transactions.
 Auto-configured JMS, DataSource, and JPA beans are upgraded to support XA transactions.
