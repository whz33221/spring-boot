/*
 * Copyright 2012-2022 the original author or authors.
 *
 * Licensed under the Apache License, Version 2.0 (the "License");
 * you may not use this file except in compliance with the License.
 * You may obtain a copy of the License at
 *
 *      https://www.apache.org/licenses/LICENSE-2.0
 *
 * Unless required by applicable law or agreed to in writing, software
 * distributed under the License is distributed on an "AS IS" BASIS,
 * WITHOUT WARRANTIES OR CONDITIONS OF ANY KIND, either express or implied.
 * See the License for the specific language governing permissions and
 * limitations under the License.
 */

package org.springframework.boot.test.context;

import java.lang.reflect.Method;
import java.util.ArrayList;
import java.util.Arrays;
import java.util.Collections;
import java.util.List;
import java.util.function.Consumer;

import org.springframework.beans.BeanUtils;
import org.springframework.boot.ApplicationContextFactory;
<<<<<<< HEAD
import org.springframework.boot.ConfigurableBootstrapContext;
=======
import org.springframework.boot.Banner.Mode;
>>>>>>> 6bf35e3d
import org.springframework.boot.SpringApplication;
import org.springframework.boot.SpringApplication.AbandonedRunException;
import org.springframework.boot.SpringApplicationHook;
import org.springframework.boot.SpringApplicationRunListener;
import org.springframework.boot.SpringBootConfiguration;
import org.springframework.boot.WebApplicationType;
import org.springframework.boot.context.event.ApplicationEnvironmentPreparedEvent;
import org.springframework.boot.test.context.SpringBootTest.UseMainMethod;
import org.springframework.boot.test.mock.web.SpringBootMockServletContext;
import org.springframework.boot.test.util.TestPropertyValues;
import org.springframework.boot.test.util.TestPropertyValues.Type;
import org.springframework.boot.web.reactive.context.GenericReactiveWebApplicationContext;
import org.springframework.boot.web.servlet.support.ServletContextApplicationContextInitializer;
import org.springframework.context.ApplicationContext;
import org.springframework.context.ApplicationContextInitializer;
import org.springframework.context.ApplicationListener;
import org.springframework.context.ConfigurableApplicationContext;
import org.springframework.context.aot.AotApplicationContextInitializer;
import org.springframework.core.KotlinDetector;
import org.springframework.core.Ordered;
import org.springframework.core.PriorityOrdered;
import org.springframework.core.SpringVersion;
import org.springframework.core.annotation.MergedAnnotations;
import org.springframework.core.annotation.MergedAnnotations.SearchStrategy;
import org.springframework.core.annotation.Order;
import org.springframework.core.env.ConfigurableEnvironment;
import org.springframework.core.io.DefaultResourceLoader;
import org.springframework.core.io.ResourceLoader;
import org.springframework.test.context.ContextConfigurationAttributes;
import org.springframework.test.context.ContextCustomizer;
import org.springframework.test.context.ContextLoadException;
import org.springframework.test.context.ContextLoader;
import org.springframework.test.context.MergedContextConfiguration;
import org.springframework.test.context.SmartContextLoader;
import org.springframework.test.context.aot.AotContextLoader;
import org.springframework.test.context.support.AbstractContextLoader;
import org.springframework.test.context.support.AnnotationConfigContextLoaderUtils;
import org.springframework.test.context.support.TestPropertySourceUtils;
import org.springframework.test.context.web.WebMergedContextConfiguration;
import org.springframework.util.Assert;
import org.springframework.util.ClassUtils;
import org.springframework.util.ObjectUtils;
import org.springframework.util.ReflectionUtils;
import org.springframework.util.StringUtils;
import org.springframework.util.function.ThrowingSupplier;
import org.springframework.web.context.ConfigurableWebApplicationContext;
import org.springframework.web.context.support.GenericWebApplicationContext;

/**
 * A {@link ContextLoader} that can be used to test Spring Boot applications (those that
 * normally startup using {@link SpringApplication}). Although this loader can be used
 * directly, most test will instead want to use it with
 * {@link SpringBootTest @SpringBootTest}.
 * <p>
 * The loader supports both standard {@link MergedContextConfiguration} as well as
 * {@link WebMergedContextConfiguration}. If {@link WebMergedContextConfiguration} is used
 * the context will either use a mock servlet environment, or start the full embedded web
 * server.
 * <p>
 * If {@code @ActiveProfiles} are provided in the test class they will be used to create
 * the application context.
 *
 * @author Dave Syer
 * @author Phillip Webb
 * @author Andy Wilkinson
 * @author Stephane Nicoll
 * @author Madhura Bhave
 * @author Scott Frederick
 * @since 1.4.0
 * @see SpringBootTest
 */
public class SpringBootContextLoader extends AbstractContextLoader implements AotContextLoader {

	private static final Consumer<SpringApplication> ALREADY_CONFIGURED = (springApplication) -> {
	};

	@Override
	public ApplicationContext loadContext(MergedContextConfiguration mergedConfig) throws Exception {
		return loadContext(mergedConfig, Mode.STANDARD, null);
	}

	@Override
	public ApplicationContext loadContextForAotProcessing(MergedContextConfiguration mergedConfig) throws Exception {
		return loadContext(mergedConfig, Mode.AOT_PROCESSING, null);
	}

	@Override
	public ApplicationContext loadContextForAotRuntime(MergedContextConfiguration mergedConfig,
			ApplicationContextInitializer<ConfigurableApplicationContext> initializer) throws Exception {
		return loadContext(mergedConfig, Mode.AOT_RUNTIME, initializer);
	}

	private ApplicationContext loadContext(MergedContextConfiguration mergedConfig, Mode mode,
			ApplicationContextInitializer<ConfigurableApplicationContext> initializer) throws Exception {
		assertHasClassesOrLocations(mergedConfig);
		SpringBootTestAnnotation annotation = SpringBootTestAnnotation.get(mergedConfig);
		String[] args = annotation.getArgs();
		UseMainMethod useMainMethod = annotation.getUseMainMethod();
		Method mainMethod = getMainMethod(mergedConfig, useMainMethod);
		if (mainMethod != null) {
			ContextLoaderHook hook = new ContextLoaderHook(mode, initializer,
					(application) -> configure(mergedConfig, application));
			return hook.runMain(() -> ReflectionUtils.invokeMethod(mainMethod, null, new Object[] { args }));
		}
		SpringApplication application = getSpringApplication();
		configure(mergedConfig, application);
		ContextLoaderHook hook = new ContextLoaderHook(mode, initializer, ALREADY_CONFIGURED);
		return hook.run(() -> application.run(args));
	}

	private void assertHasClassesOrLocations(MergedContextConfiguration mergedConfig) {
		boolean hasClasses = !ObjectUtils.isEmpty(mergedConfig.getClasses());
		boolean hasLocations = !ObjectUtils.isEmpty(mergedConfig.getLocations());
		Assert.state(hasClasses || hasLocations,
				() -> "No configuration classes or locations found in @SpringApplicationConfiguration. "
						+ "For default configuration detection to work you need Spring 4.0.3 or better (found "
						+ SpringVersion.getVersion() + ").");
	}

	private Method getMainMethod(MergedContextConfiguration mergedConfig, UseMainMethod useMainMethod) {
		if (useMainMethod == UseMainMethod.NEVER) {
			return null;
		}
		Assert.state(mergedConfig.getParent() == null,
				() -> "UseMainMethod.%s cannot be used with @ContextHierarchy tests".formatted(useMainMethod));
		Class<?> springBootConfiguration = Arrays.stream(mergedConfig.getClasses())
				.filter(this::isSpringBootConfiguration).findFirst().orElse(null);
		Assert.state(springBootConfiguration != null || useMainMethod == UseMainMethod.WHEN_AVAILABLE,
				"Cannot use main method as no @SpringBootConfiguration-annotated class is available");
		Method mainMethod = (springBootConfiguration != null)
				? ReflectionUtils.findMethod(springBootConfiguration, "main", String[].class) : null;
		if (mainMethod == null && KotlinDetector.isKotlinPresent()) {
			try {
				Class<?> kotlinClass = ClassUtils.forName(springBootConfiguration.getName() + "Kt",
						springBootConfiguration.getClassLoader());
				mainMethod = ReflectionUtils.findMethod(kotlinClass, "main", String[].class);
			}
			catch (ClassNotFoundException ex) {
			}
		}
		Assert.state(mainMethod != null || useMainMethod == UseMainMethod.WHEN_AVAILABLE,
				() -> "Main method not found on '%s'".formatted(springBootConfiguration.getName()));
		return mainMethod;
	}

	private boolean isSpringBootConfiguration(Class<?> candidate) {
		return MergedAnnotations.from(candidate, SearchStrategy.TYPE_HIERARCHY)
				.isPresent(SpringBootConfiguration.class);
	}

	private void configure(MergedContextConfiguration mergedConfig, SpringApplication application) {
		application.setMainApplicationClass(mergedConfig.getTestClass());
		application.addPrimarySources(Arrays.asList(mergedConfig.getClasses()));
		application.getSources().addAll(Arrays.asList(mergedConfig.getLocations()));
		List<ApplicationContextInitializer<?>> initializers = getInitializers(mergedConfig, application);
		if (mergedConfig instanceof WebMergedContextConfiguration) {
			application.setWebApplicationType(WebApplicationType.SERVLET);
			if (!isEmbeddedWebEnvironment(mergedConfig)) {
				new WebConfigurer().configure(mergedConfig, application, initializers);
			}
		}
		else if (mergedConfig instanceof ReactiveWebMergedContextConfiguration) {
			application.setWebApplicationType(WebApplicationType.REACTIVE);
		}
		else {
			application.setWebApplicationType(WebApplicationType.NONE);
		}
<<<<<<< HEAD
		application.setApplicationContextFactory(
				(webApplicationType) -> getApplicationContextFactory(mergedConfig, webApplicationType));
=======
		application.setApplicationContextFactory((type) -> {
			if (type != WebApplicationType.NONE && !isEmbeddedWebEnvironment(config)) {
				if (type == WebApplicationType.REACTIVE) {
					return new GenericReactiveWebApplicationContext();
				}
				else if (type == WebApplicationType.SERVLET) {
					return new GenericWebApplicationContext();
				}
			}
			return ApplicationContextFactory.DEFAULT.create(type);
		});
		if (config.getParent() != null) {
			application.setBannerMode(Mode.OFF);
		}
>>>>>>> 6bf35e3d
		application.setInitializers(initializers);
		ConfigurableEnvironment environment = getEnvironment();
		if (environment != null) {
			prepareEnvironment(mergedConfig, application, environment, false);
			application.setEnvironment(environment);
		}
		else {
			application.addListeners(new PrepareEnvironmentListener(mergedConfig));
		}
	}

	private ConfigurableApplicationContext getApplicationContextFactory(MergedContextConfiguration mergedConfig,
			WebApplicationType webApplicationType) {
		if (webApplicationType != WebApplicationType.NONE && !isEmbeddedWebEnvironment(mergedConfig)) {
			if (webApplicationType == WebApplicationType.REACTIVE) {
				return new GenericReactiveWebApplicationContext();
			}
			if (webApplicationType == WebApplicationType.SERVLET) {
				return new GenericWebApplicationContext();
			}
		}
		return ApplicationContextFactory.DEFAULT.create(webApplicationType);
	}

	private void prepareEnvironment(MergedContextConfiguration mergedConfig, SpringApplication application,
			ConfigurableEnvironment environment, boolean applicationEnvironment) {
		setActiveProfiles(environment, mergedConfig.getActiveProfiles(), applicationEnvironment);
		ResourceLoader resourceLoader = (application.getResourceLoader() != null) ? application.getResourceLoader()
				: new DefaultResourceLoader(null);
		TestPropertySourceUtils.addPropertiesFilesToEnvironment(environment, resourceLoader,
				mergedConfig.getPropertySourceLocations());
		TestPropertySourceUtils.addInlinedPropertiesToEnvironment(environment, getInlinedProperties(mergedConfig));
	}

	private void setActiveProfiles(ConfigurableEnvironment environment, String[] profiles,
			boolean applicationEnvironment) {
		if (ObjectUtils.isEmpty(profiles)) {
			return;
		}
		if (!applicationEnvironment) {
			environment.setActiveProfiles(profiles);
		}
		String[] pairs = new String[profiles.length];
		for (int i = 0; i < profiles.length; i++) {
			pairs[i] = "spring.profiles.active[" + i + "]=" + profiles[i];
		}
		TestPropertyValues.of(pairs).applyTo(environment, Type.MAP, "active-test-profiles");
	}

	/**
	 * Builds new {@link org.springframework.boot.SpringApplication} instance. This method
	 * is only called when a {@code main} method isn't being used to create the
	 * {@link SpringApplication}.
	 * @return a {@link SpringApplication} instance
	 */
	protected SpringApplication getSpringApplication() {
		return new SpringApplication();
	}

	/**
	 * Returns the {@link ConfigurableEnvironment} instance that should be applied to
	 * {@link SpringApplication} or {@code null} to use the default. You can override this
	 * method if you need a custom environment.
	 * @return a {@link ConfigurableEnvironment} instance
	 */
	protected ConfigurableEnvironment getEnvironment() {
		return null;
	}

	protected String[] getInlinedProperties(MergedContextConfiguration mergedConfig) {
		ArrayList<String> properties = new ArrayList<>();
		// JMX bean names will clash if the same bean is used in multiple contexts
		properties.add("spring.jmx.enabled=false");
		properties.addAll(Arrays.asList(mergedConfig.getPropertySourceProperties()));
		return StringUtils.toStringArray(properties);
	}

	/**
	 * Return the {@link ApplicationContextInitializer initializers} that will be applied
	 * to the context. By default this method will adapt {@link ContextCustomizer context
	 * customizers}, add {@link SpringApplication#getInitializers() application
	 * initializers} and add
	 * {@link MergedContextConfiguration#getContextInitializerClasses() initializers
	 * specified on the test}.
	 * @param mergedConfig the source context configuration
	 * @param application the application instance
	 * @return the initializers to apply
	 * @since 2.0.0
	 */
	protected List<ApplicationContextInitializer<?>> getInitializers(MergedContextConfiguration mergedConfig,
			SpringApplication application) {
		List<ApplicationContextInitializer<?>> initializers = new ArrayList<>();
		for (ContextCustomizer contextCustomizer : mergedConfig.getContextCustomizers()) {
			initializers.add(new ContextCustomizerAdapter(contextCustomizer, mergedConfig));
		}
		initializers.addAll(application.getInitializers());
		for (Class<? extends ApplicationContextInitializer<?>> initializerClass : mergedConfig
				.getContextInitializerClasses()) {
			initializers.add(BeanUtils.instantiateClass(initializerClass));
		}
		if (mergedConfig.getParent() != null) {
			ApplicationContext parentApplicationContext = mergedConfig.getParentApplicationContext();
			initializers.add(new ParentContextApplicationContextInitializer(parentApplicationContext));
		}
		return initializers;
	}

	private boolean isEmbeddedWebEnvironment(MergedContextConfiguration mergedConfig) {
		return SpringBootTestAnnotation.get(mergedConfig).getWebEnvironment().isEmbedded();
	}

	@Override
	public void processContextConfiguration(ContextConfigurationAttributes configAttributes) {
		super.processContextConfiguration(configAttributes);
		if (!configAttributes.hasResources()) {
			Class<?>[] defaultConfigClasses = detectDefaultConfigurationClasses(configAttributes.getDeclaringClass());
			configAttributes.setClasses(defaultConfigClasses);
		}
	}

	/**
	 * Detect the default configuration classes for the supplied test class. By default
	 * simply delegates to
	 * {@link AnnotationConfigContextLoaderUtils#detectDefaultConfigurationClasses}.
	 * @param declaringClass the test class that declared {@code @ContextConfiguration}
	 * @return an array of default configuration classes, potentially empty but never
	 * {@code null}
	 * @see AnnotationConfigContextLoaderUtils
	 */
	protected Class<?>[] detectDefaultConfigurationClasses(Class<?> declaringClass) {
		return AnnotationConfigContextLoaderUtils.detectDefaultConfigurationClasses(declaringClass);
	}

	@Override
	protected String[] getResourceSuffixes() {
		return new String[] { "-context.xml", "Context.groovy" };
	}

	@Override
	protected String getResourceSuffix() {
		throw new IllegalStateException();
	}

	/**
	 * Modes that the {@link SpringBootContextLoader} can operate.
	 */
	private enum Mode {

		/**
		 * Load for regular usage.
		 * @see SmartContextLoader#loadContext
		 */
		STANDARD,

		/**
		 * Load for AOT processing.
		 * @see AotContextLoader#loadContextForAotProcessing
		 */
		AOT_PROCESSING,

		/**
		 * Load for AOT runtime.
		 * @see AotContextLoader#loadContextForAotRuntime
		 */
		AOT_RUNTIME

	}

	/**
	 * Inner class to configure {@link WebMergedContextConfiguration}.
	 */
	private static class WebConfigurer {

		void configure(MergedContextConfiguration mergedConfig, SpringApplication application,
				List<ApplicationContextInitializer<?>> initializers) {
			WebMergedContextConfiguration webMergedConfig = (WebMergedContextConfiguration) mergedConfig;
			addMockServletContext(initializers, webMergedConfig);
		}

		private void addMockServletContext(List<ApplicationContextInitializer<?>> initializers,
				WebMergedContextConfiguration webMergedConfig) {
			SpringBootMockServletContext servletContext = new SpringBootMockServletContext(
					webMergedConfig.getResourceBasePath());
			initializers.add(0, new DefensiveWebApplicationContextInitializer(
					new ServletContextApplicationContextInitializer(servletContext, true)));
		}

		/**
		 * Decorator for {@link ServletContextApplicationContextInitializer} that prevents
		 * a failure when the context type is not as was predicted when the initializer
		 * was registered. This can occur when spring.main.web-application-type is set to
		 * something other than servlet.
		 */
		private static final class DefensiveWebApplicationContextInitializer
				implements ApplicationContextInitializer<ConfigurableApplicationContext> {

			private final ServletContextApplicationContextInitializer delegate;

			private DefensiveWebApplicationContextInitializer(ServletContextApplicationContextInitializer delegate) {
				this.delegate = delegate;
			}

			@Override
			public void initialize(ConfigurableApplicationContext applicationContext) {
				if (applicationContext instanceof ConfigurableWebApplicationContext webApplicationContext) {
					this.delegate.initialize(webApplicationContext);
				}
			}

		}

	}

	/**
	 * Adapts a {@link ContextCustomizer} to a {@link ApplicationContextInitializer} so
	 * that it can be triggered via {@link SpringApplication}.
	 */
	private static class ContextCustomizerAdapter
			implements ApplicationContextInitializer<ConfigurableApplicationContext> {

		private final ContextCustomizer contextCustomizer;

		private final MergedContextConfiguration mergedConfig;

		ContextCustomizerAdapter(ContextCustomizer contextCustomizer, MergedContextConfiguration mergedConfig) {
			this.contextCustomizer = contextCustomizer;
			this.mergedConfig = mergedConfig;
		}

		@Override
		public void initialize(ConfigurableApplicationContext applicationContext) {
			this.contextCustomizer.customizeContext(applicationContext, this.mergedConfig);
		}

	}

	/**
	 * {@link ApplicationContextInitializer} used to set the parent context.
	 */
	@Order(Ordered.HIGHEST_PRECEDENCE)
	private static class ParentContextApplicationContextInitializer
			implements ApplicationContextInitializer<ConfigurableApplicationContext> {

		private final ApplicationContext parent;

		ParentContextApplicationContextInitializer(ApplicationContext parent) {
			this.parent = parent;
		}

		@Override
		public void initialize(ConfigurableApplicationContext applicationContext) {
			applicationContext.setParent(this.parent);
		}

	}

	/**
	 * {@link ApplicationListener} used to prepare the application created environment.
	 */
	private class PrepareEnvironmentListener
			implements ApplicationListener<ApplicationEnvironmentPreparedEvent>, PriorityOrdered {

		private final MergedContextConfiguration mergedConfig;

		PrepareEnvironmentListener(MergedContextConfiguration mergedConfig) {
			this.mergedConfig = mergedConfig;
		}

		@Override
		public int getOrder() {
			return Ordered.HIGHEST_PRECEDENCE;
		}

		@Override
		public void onApplicationEvent(ApplicationEnvironmentPreparedEvent event) {
			prepareEnvironment(this.mergedConfig, event.getSpringApplication(), event.getEnvironment(), true);
		}

	}

	/**
	 * {@link SpringApplicationHook} used to capture {@link ApplicationContext} instances
	 * and to trigger early exit for the {@link Mode#AOT_PROCESSING} mode.
	 */
	private static class ContextLoaderHook implements SpringApplicationHook {

		private final Mode mode;

		private final ApplicationContextInitializer<ConfigurableApplicationContext> initializer;

		private final Consumer<SpringApplication> configurer;

		private final List<ApplicationContext> contexts = Collections.synchronizedList(new ArrayList<>());

		private final List<ApplicationContext> failedContexts = Collections.synchronizedList(new ArrayList<>());

		ContextLoaderHook(Mode mode, ApplicationContextInitializer<ConfigurableApplicationContext> initializer,
				Consumer<SpringApplication> configurer) {
			this.mode = mode;
			this.initializer = initializer;
			this.configurer = configurer;
		}

		@Override
		public SpringApplicationRunListener getRunListener(SpringApplication application) {
			return new SpringApplicationRunListener() {

				@Override
				public void starting(ConfigurableBootstrapContext bootstrapContext) {
					ContextLoaderHook.this.configurer.accept(application);
					if (ContextLoaderHook.this.mode == Mode.AOT_RUNTIME) {
						application.addInitializers(
								(AotApplicationContextInitializer<?>) ContextLoaderHook.this.initializer::initialize);
					}
				}

				@Override
				public void contextLoaded(ConfigurableApplicationContext context) {
					ContextLoaderHook.this.contexts.add(context);
					if (ContextLoaderHook.this.mode == Mode.AOT_PROCESSING) {
						throw new AbandonedRunException(context);
					}
				}

				@Override
				public void failed(ConfigurableApplicationContext context, Throwable exception) {
					ContextLoaderHook.this.failedContexts.add(context);
				}

			};
		}

		private <T> ApplicationContext runMain(Runnable action) throws Exception {
			return run(() -> {
				action.run();
				return null;
			});
		}

		private ApplicationContext run(ThrowingSupplier<ConfigurableApplicationContext> action) throws Exception {
			try {
				ConfigurableApplicationContext context = SpringApplication.withHook(this, action);
				if (context != null) {
					return context;
				}
			}
			catch (AbandonedRunException ex) {
			}
			catch (Exception ex) {
				if (this.failedContexts.size() == 1) {
					throw new ContextLoadException(this.failedContexts.get(0), ex);
				}
				throw ex;
			}
			List<ApplicationContext> rootContexts = this.contexts.stream()
					.filter((context) -> context.getParent() == null).toList();
			Assert.state(!rootContexts.isEmpty(), "No root application context located");
			Assert.state(rootContexts.size() == 1, "No unique root application context located");
			return rootContexts.get(0);
		}

	}

}<|MERGE_RESOLUTION|>--- conflicted
+++ resolved
@@ -25,11 +25,8 @@
 
 import org.springframework.beans.BeanUtils;
 import org.springframework.boot.ApplicationContextFactory;
-<<<<<<< HEAD
+import org.springframework.boot.Banner;
 import org.springframework.boot.ConfigurableBootstrapContext;
-=======
-import org.springframework.boot.Banner.Mode;
->>>>>>> 6bf35e3d
 import org.springframework.boot.SpringApplication;
 import org.springframework.boot.SpringApplication.AbandonedRunException;
 import org.springframework.boot.SpringApplicationHook;
@@ -197,25 +194,11 @@
 		else {
 			application.setWebApplicationType(WebApplicationType.NONE);
 		}
-<<<<<<< HEAD
 		application.setApplicationContextFactory(
 				(webApplicationType) -> getApplicationContextFactory(mergedConfig, webApplicationType));
-=======
-		application.setApplicationContextFactory((type) -> {
-			if (type != WebApplicationType.NONE && !isEmbeddedWebEnvironment(config)) {
-				if (type == WebApplicationType.REACTIVE) {
-					return new GenericReactiveWebApplicationContext();
-				}
-				else if (type == WebApplicationType.SERVLET) {
-					return new GenericWebApplicationContext();
-				}
-			}
-			return ApplicationContextFactory.DEFAULT.create(type);
-		});
-		if (config.getParent() != null) {
-			application.setBannerMode(Mode.OFF);
-		}
->>>>>>> 6bf35e3d
+		if (mergedConfig.getParent() != null) {
+			application.setBannerMode(Banner.Mode.OFF);
+		}
 		application.setInitializers(initializers);
 		ConfigurableEnvironment environment = getEnvironment();
 		if (environment != null) {
