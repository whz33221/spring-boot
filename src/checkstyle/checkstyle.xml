--- conflicted
+++ resolved
@@ -25,11 +25,7 @@
 			<property name="illegalClasses"
 				value="javax.annotation.PostConstruct, jakarta.annotation.PostConstruct"/>
 			<property name="illegalPkgs"
-<<<<<<< HEAD
-				value="^io\.opentelemetry\.semconv.*"/>
-=======
-				value="^org\.gradle\.(?!api).*\.tasks.*"/>
->>>>>>> 54cdc833
+				value="^io\.opentelemetry\.semconv.*, ^org\.gradle\.(?!api).*\.tasks.*"/>
 		</module>
 		<module
 			name="com.puppycrawl.tools.checkstyle.checks.imports.ImportControlCheck">
