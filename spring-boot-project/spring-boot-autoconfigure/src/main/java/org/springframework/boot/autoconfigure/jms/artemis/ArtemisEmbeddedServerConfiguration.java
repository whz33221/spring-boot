/*
 * Copyright 2012-2019 the original author or authors.
 *
 * Licensed under the Apache License, Version 2.0 (the "License");
 * you may not use this file except in compliance with the License.
 * You may obtain a copy of the License at
 *
 *      https://www.apache.org/licenses/LICENSE-2.0
 *
 * Unless required by applicable law or agreed to in writing, software
 * distributed under the License is distributed on an "AS IS" BASIS,
 * WITHOUT WARRANTIES OR CONDITIONS OF ANY KIND, either express or implied.
 * See the License for the specific language governing permissions and
 * limitations under the License.
 */

package org.springframework.boot.autoconfigure.jms.artemis;

import java.util.Collection;
import java.util.List;
import java.util.stream.Collectors;

import org.apache.activemq.artemis.jms.server.config.JMSConfiguration;
import org.apache.activemq.artemis.jms.server.config.JMSQueueConfiguration;
import org.apache.activemq.artemis.jms.server.config.TopicConfiguration;
import org.apache.activemq.artemis.jms.server.config.impl.JMSConfigurationImpl;
import org.apache.activemq.artemis.jms.server.config.impl.JMSQueueConfigurationImpl;
import org.apache.activemq.artemis.jms.server.config.impl.TopicConfigurationImpl;
import org.apache.activemq.artemis.jms.server.embedded.EmbeddedJMS;

import org.springframework.beans.factory.ObjectProvider;
import org.springframework.boot.autoconfigure.condition.ConditionalOnClass;
import org.springframework.boot.autoconfigure.condition.ConditionalOnMissingBean;
import org.springframework.boot.autoconfigure.condition.ConditionalOnProperty;
import org.springframework.context.annotation.Bean;
import org.springframework.context.annotation.Configuration;

/**
 * Configuration used to create the embedded Artemis server.
 *
 * @author Eddú Meléndez
 * @author Phillip Webb
 * @author Stephane Nicoll
 */
@Configuration
<<<<<<< HEAD
@ConditionalOnClass(EmbeddedJMS.class)
@ConditionalOnProperty(prefix = "spring.artemis.embedded", name = "enabled",
		havingValue = "true", matchIfMissing = true)
=======
@ConditionalOnClass(name = ArtemisConnectionFactoryFactory.EMBEDDED_JMS_CLASS)
@ConditionalOnProperty(prefix = "spring.artemis.embedded", name = "enabled", havingValue = "true",
		matchIfMissing = true)
>>>>>>> c6c139d9
class ArtemisEmbeddedServerConfiguration {

	private final ArtemisProperties properties;

	private final ObjectProvider<ArtemisConfigurationCustomizer> configurationCustomizers;

	private final List<JMSQueueConfiguration> queuesConfiguration;

	private final List<TopicConfiguration> topicsConfiguration;

	ArtemisEmbeddedServerConfiguration(ArtemisProperties properties,
			ObjectProvider<ArtemisConfigurationCustomizer> configurationCustomizers,
			ObjectProvider<JMSQueueConfiguration> queuesConfiguration,
			ObjectProvider<TopicConfiguration> topicsConfiguration) {
		this.properties = properties;
		this.configurationCustomizers = configurationCustomizers;
		this.queuesConfiguration = queuesConfiguration.orderedStream()
				.collect(Collectors.toList());
		this.topicsConfiguration = topicsConfiguration.orderedStream()
				.collect(Collectors.toList());
	}

	@Bean
	@ConditionalOnMissingBean
	public org.apache.activemq.artemis.core.config.Configuration artemisConfiguration() {
		return new ArtemisEmbeddedConfigurationFactory(this.properties).createConfiguration();
	}

	@Bean(initMethod = "start", destroyMethod = "stop")
	@ConditionalOnMissingBean
	public EmbeddedJMS artemisServer(org.apache.activemq.artemis.core.config.Configuration configuration,
			JMSConfiguration jmsConfiguration) {
		EmbeddedJMS server = new EmbeddedJMS();
		customize(configuration);
		server.setConfiguration(configuration);
		server.setJmsConfiguration(jmsConfiguration);
		server.setRegistry(new ArtemisNoOpBindingRegistry());
		return server;
	}

<<<<<<< HEAD
	private void customize(
			org.apache.activemq.artemis.core.config.Configuration configuration) {
		this.configurationCustomizers.orderedStream()
				.forEach((customizer) -> customizer.customize(configuration));
=======
	private void customize(org.apache.activemq.artemis.core.config.Configuration configuration) {
		if (this.configurationCustomizers != null) {
			AnnotationAwareOrderComparator.sort(this.configurationCustomizers);
			for (ArtemisConfigurationCustomizer customizer : this.configurationCustomizers) {
				customizer.customize(configuration);
			}
		}
>>>>>>> c6c139d9
	}

	@Bean
	@ConditionalOnMissingBean
	public JMSConfiguration artemisJmsConfiguration() {
		JMSConfiguration configuration = new JMSConfigurationImpl();
		addAll(configuration.getQueueConfigurations(), this.queuesConfiguration);
		addAll(configuration.getTopicConfigurations(), this.topicsConfiguration);
		addQueues(configuration, this.properties.getEmbedded().getQueues());
		addTopics(configuration, this.properties.getEmbedded().getTopics());
		return configuration;
	}

	private <T> void addAll(List<T> list, Collection<? extends T> items) {
		if (items != null) {
			list.addAll(items);
		}
	}

	private void addQueues(JMSConfiguration configuration, String[] queues) {
		boolean persistent = this.properties.getEmbedded().isPersistent();
		for (String queue : queues) {
			JMSQueueConfigurationImpl jmsQueueConfiguration = new JMSQueueConfigurationImpl();
			jmsQueueConfiguration.setName(queue);
			jmsQueueConfiguration.setDurable(persistent);
			jmsQueueConfiguration.setBindings("/queue/" + queue);
			configuration.getQueueConfigurations().add(jmsQueueConfiguration);
		}
	}

	private void addTopics(JMSConfiguration configuration, String[] topics) {
		for (String topic : topics) {
			TopicConfigurationImpl topicConfiguration = new TopicConfigurationImpl();
			topicConfiguration.setName(topic);
			topicConfiguration.setBindings("/topic/" + topic);
			configuration.getTopicConfigurations().add(topicConfiguration);
		}
	}

}<|MERGE_RESOLUTION|>--- conflicted
+++ resolved
@@ -43,15 +43,9 @@
  * @author Stephane Nicoll
  */
 @Configuration
-<<<<<<< HEAD
 @ConditionalOnClass(EmbeddedJMS.class)
-@ConditionalOnProperty(prefix = "spring.artemis.embedded", name = "enabled",
-		havingValue = "true", matchIfMissing = true)
-=======
-@ConditionalOnClass(name = ArtemisConnectionFactoryFactory.EMBEDDED_JMS_CLASS)
 @ConditionalOnProperty(prefix = "spring.artemis.embedded", name = "enabled", havingValue = "true",
 		matchIfMissing = true)
->>>>>>> c6c139d9
 class ArtemisEmbeddedServerConfiguration {
 
 	private final ArtemisProperties properties;
@@ -68,10 +62,8 @@
 			ObjectProvider<TopicConfiguration> topicsConfiguration) {
 		this.properties = properties;
 		this.configurationCustomizers = configurationCustomizers;
-		this.queuesConfiguration = queuesConfiguration.orderedStream()
-				.collect(Collectors.toList());
-		this.topicsConfiguration = topicsConfiguration.orderedStream()
-				.collect(Collectors.toList());
+		this.queuesConfiguration = queuesConfiguration.orderedStream().collect(Collectors.toList());
+		this.topicsConfiguration = topicsConfiguration.orderedStream().collect(Collectors.toList());
 	}
 
 	@Bean
@@ -92,20 +84,8 @@
 		return server;
 	}
 
-<<<<<<< HEAD
-	private void customize(
-			org.apache.activemq.artemis.core.config.Configuration configuration) {
-		this.configurationCustomizers.orderedStream()
-				.forEach((customizer) -> customizer.customize(configuration));
-=======
 	private void customize(org.apache.activemq.artemis.core.config.Configuration configuration) {
-		if (this.configurationCustomizers != null) {
-			AnnotationAwareOrderComparator.sort(this.configurationCustomizers);
-			for (ArtemisConfigurationCustomizer customizer : this.configurationCustomizers) {
-				customizer.customize(configuration);
-			}
-		}
->>>>>>> c6c139d9
+		this.configurationCustomizers.orderedStream().forEach((customizer) -> customizer.customize(configuration));
 	}
 
 	@Bean
