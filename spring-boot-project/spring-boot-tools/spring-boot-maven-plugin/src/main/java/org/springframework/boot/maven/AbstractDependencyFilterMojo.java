/*
 * Copyright 2012-2019 the original author or authors.
 *
 * Licensed under the Apache License, Version 2.0 (the "License");
 * you may not use this file except in compliance with the License.
 * You may obtain a copy of the License at
 *
 *      https://www.apache.org/licenses/LICENSE-2.0
 *
 * Unless required by applicable law or agreed to in writing, software
 * distributed under the License is distributed on an "AS IS" BASIS,
 * WITHOUT WARRANTIES OR CONDITIONS OF ANY KIND, either express or implied.
 * See the License for the specific language governing permissions and
 * limitations under the License.
 */

package org.springframework.boot.maven;

import java.util.LinkedHashSet;
import java.util.List;
import java.util.Set;
import java.util.StringTokenizer;

import org.apache.maven.artifact.Artifact;
import org.apache.maven.plugin.AbstractMojo;
import org.apache.maven.plugin.MojoExecutionException;
import org.apache.maven.plugins.annotations.Parameter;
import org.apache.maven.shared.artifact.filter.collection.ArtifactFilterException;
import org.apache.maven.shared.artifact.filter.collection.ArtifactsFilter;
import org.apache.maven.shared.artifact.filter.collection.FilterArtifacts;

/**
 * A base mojo filtering the dependencies of the project.
 *
 * @author Stephane Nicoll
 * @author David Turanski
 * @since 1.1
 */
public abstract class AbstractDependencyFilterMojo extends AbstractMojo {

	/**
	 * Collection of artifact definitions to include. The {@link Include} element defines
	 * a {@code groupId} and {@code artifactId} mandatory properties and an optional
	 * {@code classifier} property.
	 * @since 1.2
	 */
	@Parameter(property = "spring-boot.includes")
	private List<Include> includes;

	/**
	 * Collection of artifact definitions to exclude. The {@link Exclude} element defines
	 * a {@code groupId} and {@code artifactId} mandatory properties and an optional
	 * {@code classifier} property.
	 * @since 1.1
	 */
	@Parameter(property = "spring-boot.excludes")
	private List<Exclude> excludes;

	/**
	 * Comma separated list of groupId names to exclude (exact match).
	 * @since 1.1
	 */
	@Parameter(property = "spring-boot.excludeGroupIds", defaultValue = "")
	private String excludeGroupIds;

	protected void setExcludes(List<Exclude> excludes) {
		this.excludes = excludes;
	}

	protected void setIncludes(List<Include> includes) {
		this.includes = includes;
	}

	protected void setExcludeGroupIds(String excludeGroupIds) {
		this.excludeGroupIds = excludeGroupIds;
	}

<<<<<<< HEAD
	protected Set<Artifact> filterDependencies(Set<Artifact> dependencies,
			FilterArtifacts filters) throws MojoExecutionException {
=======
	@Deprecated
	protected void setExcludeArtifactIds(String excludeArtifactIds) {
		this.excludeArtifactIds = excludeArtifactIds;
	}

	protected Set<Artifact> filterDependencies(Set<Artifact> dependencies, FilterArtifacts filters)
			throws MojoExecutionException {
>>>>>>> c6c139d9
		try {
			Set<Artifact> filtered = new LinkedHashSet<>(dependencies);
			filtered.retainAll(filters.filter(dependencies));
			return filtered;
		}
		catch (ArtifactFilterException ex) {
			throw new MojoExecutionException(ex.getMessage(), ex);
		}
	}

	/**
	 * Return artifact filters configured for this MOJO.
	 * @param additionalFilters optional additional filters to apply
	 * @return the filters
	 */
	protected final FilterArtifacts getFilters(ArtifactsFilter... additionalFilters) {
		FilterArtifacts filters = new FilterArtifacts();
		for (ArtifactsFilter additionalFilter : additionalFilters) {
			filters.addFilter(additionalFilter);
		}
<<<<<<< HEAD
		filters.addFilter(
				new MatchingGroupIdFilter(cleanFilterConfig(this.excludeGroupIds)));
=======
		filters.addFilter(new ArtifactIdFilter("", cleanFilterConfig(this.excludeArtifactIds)));
		filters.addFilter(new MatchingGroupIdFilter(cleanFilterConfig(this.excludeGroupIds)));
>>>>>>> c6c139d9
		if (this.includes != null && !this.includes.isEmpty()) {
			filters.addFilter(new IncludeFilter(this.includes));
		}
		if (this.excludes != null && !this.excludes.isEmpty()) {
			filters.addFilter(new ExcludeFilter(this.excludes));
		}
		return filters;
	}

	private String cleanFilterConfig(String content) {
		if (content == null || content.trim().isEmpty()) {
			return "";
		}
		StringBuilder cleaned = new StringBuilder();
		StringTokenizer tokenizer = new StringTokenizer(content, ",");
		while (tokenizer.hasMoreElements()) {
			cleaned.append(tokenizer.nextToken().trim());
			if (tokenizer.hasMoreElements()) {
				cleaned.append(",");
			}
		}
		return cleaned.toString();
	}

}<|MERGE_RESOLUTION|>--- conflicted
+++ resolved
@@ -75,18 +75,8 @@
 		this.excludeGroupIds = excludeGroupIds;
 	}
 
-<<<<<<< HEAD
-	protected Set<Artifact> filterDependencies(Set<Artifact> dependencies,
-			FilterArtifacts filters) throws MojoExecutionException {
-=======
-	@Deprecated
-	protected void setExcludeArtifactIds(String excludeArtifactIds) {
-		this.excludeArtifactIds = excludeArtifactIds;
-	}
-
 	protected Set<Artifact> filterDependencies(Set<Artifact> dependencies, FilterArtifacts filters)
 			throws MojoExecutionException {
->>>>>>> c6c139d9
 		try {
 			Set<Artifact> filtered = new LinkedHashSet<>(dependencies);
 			filtered.retainAll(filters.filter(dependencies));
@@ -107,13 +97,7 @@
 		for (ArtifactsFilter additionalFilter : additionalFilters) {
 			filters.addFilter(additionalFilter);
 		}
-<<<<<<< HEAD
-		filters.addFilter(
-				new MatchingGroupIdFilter(cleanFilterConfig(this.excludeGroupIds)));
-=======
-		filters.addFilter(new ArtifactIdFilter("", cleanFilterConfig(this.excludeArtifactIds)));
 		filters.addFilter(new MatchingGroupIdFilter(cleanFilterConfig(this.excludeGroupIds)));
->>>>>>> c6c139d9
 		if (this.includes != null && !this.includes.isEmpty()) {
 			filters.addFilter(new IncludeFilter(this.includes));
 		}
