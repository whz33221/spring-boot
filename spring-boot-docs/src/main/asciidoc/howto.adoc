--- conflicted
+++ resolved
@@ -1364,8 +1364,6 @@
 order of instantiation). The {github-code}/spring-boot-samples/spring-boot-sample-web-secure[secure web sample]
 is a useful template to follow.
 
-<<<<<<< HEAD
-=======
 If you experience instantiation issues (e.g. using JDBC or JPA for the user detail store)
 it might be worth extracting the `AuthenticationManagerBuilder` callback into a
 `GlobalAuthenticationConfigurerAdapter` (in the `init()` method so it happens before the
@@ -1384,7 +1382,6 @@
 
 	}
 ----
->>>>>>> 5ba86a10
 
 
 
