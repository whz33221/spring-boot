--- conflicted
+++ resolved
@@ -38,17 +38,11 @@
 If the Docker Compose services are already running when starting the application, Spring Boot will only create the service connection beans for each supported container.
 It will not call `docker compose up` again and it will not call `docker compose stop` when the application is shutdown.
 
-<<<<<<< HEAD
-=======
-NOTE: By default, Spring Boot's Docker Compose support is disabled when running tests.
-To enable it, set configprop:spring.docker.compose.skip.in-tests[] to `false`.
-
 TIP: Repackaged archives do not contain Spring Boot's Docker Compose by default.
 If you want to use this support, you need to include it.
 When using the Maven plugin, set the `excludeDockerCompose` property to `false`.
 When using the Gradle plugin, {spring-boot-gradle-plugin-docs}#packaging-executable-configuring-including-development-only-dependencies[configure the task's classpath to include the `developmentOnly` configuration].
 
->>>>>>> d716d99d
 
 
 [[features.docker-compose.prerequisites]]
