--- conflicted
+++ resolved
@@ -18,17 +18,10 @@
 
 import java.util.function.Supplier;
 
-import org.springframework.aot.AotDetector;
 import org.springframework.beans.BeanUtils;
 import org.springframework.context.ConfigurableApplicationContext;
-<<<<<<< HEAD
-import org.springframework.context.annotation.AnnotationConfigApplicationContext;
-import org.springframework.context.support.GenericApplicationContext;
-import org.springframework.core.io.support.SpringFactoriesLoader;
-=======
 import org.springframework.core.env.ConfigurableEnvironment;
 import org.springframework.core.env.Environment;
->>>>>>> 1c7bff7c
 
 /**
  * Strategy interface for creating the {@link ConfigurableApplicationContext} used by a
@@ -47,25 +40,6 @@
 	 * A default {@link ApplicationContextFactory} implementation that will create an
 	 * appropriate context for the {@link WebApplicationType}.
 	 */
-<<<<<<< HEAD
-	ApplicationContextFactory DEFAULT = (webApplicationType) -> {
-		try {
-			for (ApplicationContextFactory candidate : SpringFactoriesLoader
-					.loadFactories(ApplicationContextFactory.class, ApplicationContextFactory.class.getClassLoader())) {
-				ConfigurableApplicationContext context = candidate.create(webApplicationType);
-				if (context != null) {
-					return context;
-				}
-			}
-			return AotDetector.useGeneratedArtifacts() ? new GenericApplicationContext()
-					: new AnnotationConfigApplicationContext();
-		}
-		catch (Exception ex) {
-			throw new IllegalStateException("Unable create a default ApplicationContext instance, "
-					+ "you may need a custom ApplicationContextFactory", ex);
-		}
-	};
-=======
 	ApplicationContextFactory DEFAULT = new DefaultApplicationContextFactory();
 
 	/**
@@ -92,7 +66,6 @@
 	default ConfigurableEnvironment createEnvironment(WebApplicationType webApplicationType) {
 		return null;
 	}
->>>>>>> 1c7bff7c
 
 	/**
 	 * Creates the {@link ConfigurableApplicationContext application context} for a
