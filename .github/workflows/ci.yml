--- conflicted
+++ resolved
@@ -2,13 +2,7 @@
 on:
   push:
     branches:
-<<<<<<< HEAD
       - '3.4.x'
-concurrency:
-  group: ${{ github.workflow }}-${{ github.ref }}
-=======
-      - '3.3.x'
->>>>>>> 7cd1ec7a
 jobs:
   ci:
     name: '${{ matrix.os.name}} | Java ${{ matrix.java.version}}'
