/*
 * Copyright 2012-2023 the original author or authors.
 *
 * Licensed under the Apache License, Version 2.0 (the "License");
 * you may not use this file except in compliance with the License.
 * You may obtain a copy of the License at
 *
 *      https://www.apache.org/licenses/LICENSE-2.0
 *
 * Unless required by applicable law or agreed to in writing, software
 * distributed under the License is distributed on an "AS IS" BASIS,
 * WITHOUT WARRANTIES OR CONDITIONS OF ANY KIND, either express or implied.
 * See the License for the specific language governing permissions and
 * limitations under the License.
 */

package org.springframework.boot.actuate.autoconfigure.endpoint.web.documentation;

import io.micrometer.core.instrument.Clock;
import io.micrometer.core.instrument.binder.jvm.JvmMemoryMetrics;
import io.micrometer.prometheus.PrometheusMeterRegistry;
import io.prometheus.client.CollectorRegistry;
import io.prometheus.client.exporter.common.TextFormat;
import org.junit.jupiter.api.Test;

import org.springframework.boot.actuate.metrics.export.prometheus.PrometheusScrapeEndpoint;
import org.springframework.context.annotation.Bean;
import org.springframework.context.annotation.Configuration;
import org.springframework.context.annotation.Import;

import static org.springframework.restdocs.mockmvc.MockMvcRestDocumentation.document;
import static org.springframework.restdocs.request.RequestDocumentation.parameterWithName;
import static org.springframework.restdocs.request.RequestDocumentation.queryParameters;
import static org.springframework.test.web.servlet.request.MockMvcRequestBuilders.get;
import static org.springframework.test.web.servlet.result.MockMvcResultMatchers.header;
import static org.springframework.test.web.servlet.result.MockMvcResultMatchers.status;

/**
 * Tests for generating documentation describing the {@link PrometheusScrapeEndpoint}.
 *
 * @author Andy Wilkinson
 * @author Johnny Lim
 */
class PrometheusScrapeEndpointDocumentationTests extends MockMvcEndpointDocumentationTests {

	@Test
	void prometheus() throws Exception {
		this.mockMvc.perform(get("/actuator/prometheus")).andExpect(status().isOk()).andDo(document("prometheus/all"));
	}

	@Test
	void prometheusOpenmetrics() throws Exception {
		this.mockMvc.perform(get("/actuator/prometheus").accept(TextFormat.CONTENT_TYPE_OPENMETRICS_100))
			.andExpect(status().isOk())
			.andExpect(header().string("Content-Type", "application/openmetrics-text;version=1.0.0;charset=utf-8"))
			.andDo(document("prometheus/openmetrics"));
	}

	@Test
	void filteredPrometheus() throws Exception {
		this.mockMvc
<<<<<<< HEAD
				.perform(get("/actuator/prometheus").param("includedNames",
						"jvm_memory_used_bytes,jvm_memory_committed_bytes"))
				.andExpect(status().isOk())
				.andDo(document("prometheus/names", queryParameters(parameterWithName("includedNames")
						.description("Restricts the samples to those that match the names. Optional.").optional())));
=======
			.perform(get("/actuator/prometheus").param("includedNames",
					"jvm_memory_used_bytes,jvm_memory_committed_bytes"))
			.andExpect(status().isOk())
			.andDo(document("prometheus/names",
					requestParameters(parameterWithName("includedNames")
						.description("Restricts the samples to those that match the names. Optional.")
						.optional())));
>>>>>>> df5898a1
	}

	@Configuration(proxyBeanMethods = false)
	@Import(BaseDocumentationConfiguration.class)
	static class TestConfiguration {

		@Bean
		PrometheusScrapeEndpoint endpoint() {
			CollectorRegistry collectorRegistry = new CollectorRegistry(true);
			PrometheusMeterRegistry meterRegistry = new PrometheusMeterRegistry((key) -> null, collectorRegistry,
					Clock.SYSTEM);
			new JvmMemoryMetrics().bindTo(meterRegistry);
			return new PrometheusScrapeEndpoint(collectorRegistry);
		}

	}

}<|MERGE_RESOLUTION|>--- conflicted
+++ resolved
@@ -59,21 +59,13 @@
 	@Test
 	void filteredPrometheus() throws Exception {
 		this.mockMvc
-<<<<<<< HEAD
-				.perform(get("/actuator/prometheus").param("includedNames",
-						"jvm_memory_used_bytes,jvm_memory_committed_bytes"))
-				.andExpect(status().isOk())
-				.andDo(document("prometheus/names", queryParameters(parameterWithName("includedNames")
-						.description("Restricts the samples to those that match the names. Optional.").optional())));
-=======
 			.perform(get("/actuator/prometheus").param("includedNames",
 					"jvm_memory_used_bytes,jvm_memory_committed_bytes"))
 			.andExpect(status().isOk())
 			.andDo(document("prometheus/names",
-					requestParameters(parameterWithName("includedNames")
+					queryParameters(parameterWithName("includedNames")
 						.description("Restricts the samples to those that match the names. Optional.")
 						.optional())));
->>>>>>> df5898a1
 	}
 
 	@Configuration(proxyBeanMethods = false)
