/*
 * Copyright 2012-2019 the original author or authors.
 *
 * Licensed under the Apache License, Version 2.0 (the "License");
 * you may not use this file except in compliance with the License.
 * You may obtain a copy of the License at
 *
 *      https://www.apache.org/licenses/LICENSE-2.0
 *
 * Unless required by applicable law or agreed to in writing, software
 * distributed under the License is distributed on an "AS IS" BASIS,
 * WITHOUT WARRANTIES OR CONDITIONS OF ANY KIND, either express or implied.
 * See the License for the specific language governing permissions and
 * limitations under the License.
 */

package org.springframework.boot.autoconfigure.mongo;

import java.util.List;

import com.mongodb.MongoClient;
import com.mongodb.MongoClientOptions;
import com.mongodb.ServerAddress;
import org.junit.jupiter.api.Test;

import org.springframework.boot.context.properties.EnableConfigurationProperties;
import org.springframework.boot.test.util.TestPropertyValues;
import org.springframework.context.annotation.AnnotationConfigApplicationContext;
import org.springframework.context.annotation.Configuration;

import static org.assertj.core.api.Assertions.assertThat;

/**
 * Tests for {@link MongoProperties}.
 *
 * @author Phillip Webb
 * @author Andy Wilkinson
 * @author Stephane Nicoll
 * @author Mark Paluch
 * @author Artsiom Yudovin
 */
public class MongoPropertiesTests {

	@Test
	public void canBindCharArrayPassword() {
		// gh-1572
		AnnotationConfigApplicationContext context = new AnnotationConfigApplicationContext();
		TestPropertyValues.of("spring.data.mongodb.password:word").applyTo(context);
		context.register(Config.class);
		context.refresh();
		MongoProperties properties = context.getBean(MongoProperties.class);
		assertThat(properties.getPassword()).isEqualTo("word".toCharArray());
	}

	@Test
	@SuppressWarnings("deprecation")
	public void allMongoClientOptionsCanBeSet() {
		MongoClientOptions.Builder builder = MongoClientOptions.builder();
		builder.alwaysUseMBeans(true);
		builder.connectionsPerHost(101);
		builder.connectTimeout(10001);
		builder.cursorFinalizerEnabled(false);
		builder.description("test");
		builder.maxWaitTime(120001);
		builder.socketKeepAlive(false);
		builder.socketTimeout(1000);
		builder.threadsAllowedToBlockForConnectionMultiplier(6);
		builder.minConnectionsPerHost(0);
		builder.maxConnectionIdleTime(60000);
		builder.maxConnectionLifeTime(60000);
		builder.heartbeatFrequency(10001);
		builder.minHeartbeatFrequency(501);
		builder.heartbeatConnectTimeout(20001);
		builder.heartbeatSocketTimeout(20001);
		builder.localThreshold(20);
		builder.requiredReplicaSetName("testReplicaSetName");
		MongoClientOptions options = builder.build();
		MongoProperties properties = new MongoProperties();
		MongoClient client = new MongoClientFactory(properties, null).createMongoClient(options);
		MongoClientOptions wrapped = client.getMongoClientOptions();
		assertThat(wrapped.isAlwaysUseMBeans()).isEqualTo(options.isAlwaysUseMBeans());
		assertThat(wrapped.getConnectionsPerHost()).isEqualTo(options.getConnectionsPerHost());
		assertThat(wrapped.getConnectTimeout()).isEqualTo(options.getConnectTimeout());
		assertThat(wrapped.isCursorFinalizerEnabled()).isEqualTo(options.isCursorFinalizerEnabled());
		assertThat(wrapped.getDescription()).isEqualTo(options.getDescription());
		assertThat(wrapped.getMaxWaitTime()).isEqualTo(options.getMaxWaitTime());
		assertThat(wrapped.getSocketTimeout()).isEqualTo(options.getSocketTimeout());
		assertThat(wrapped.isSocketKeepAlive()).isEqualTo(options.isSocketKeepAlive());
		assertThat(wrapped.getThreadsAllowedToBlockForConnectionMultiplier())
				.isEqualTo(options.getThreadsAllowedToBlockForConnectionMultiplier());
		assertThat(wrapped.getMinConnectionsPerHost()).isEqualTo(options.getMinConnectionsPerHost());
		assertThat(wrapped.getMaxConnectionIdleTime()).isEqualTo(options.getMaxConnectionIdleTime());
		assertThat(wrapped.getMaxConnectionLifeTime()).isEqualTo(options.getMaxConnectionLifeTime());
		assertThat(wrapped.getHeartbeatFrequency()).isEqualTo(options.getHeartbeatFrequency());
		assertThat(wrapped.getMinHeartbeatFrequency()).isEqualTo(options.getMinHeartbeatFrequency());
		assertThat(wrapped.getHeartbeatConnectTimeout()).isEqualTo(options.getHeartbeatConnectTimeout());
		assertThat(wrapped.getHeartbeatSocketTimeout()).isEqualTo(options.getHeartbeatSocketTimeout());
		assertThat(wrapped.getLocalThreshold()).isEqualTo(options.getLocalThreshold());
		assertThat(wrapped.getRequiredReplicaSetName()).isEqualTo(options.getRequiredReplicaSetName());
	}

	@Test
	public void uriOverridesHostAndPort() {
		MongoProperties properties = new MongoProperties();
		properties.setHost("localhost");
		properties.setPort(27017);
		properties.setUri("mongodb://mongo1.example.com:12345");
<<<<<<< HEAD
		MongoClient client = new MongoClientFactory(properties, null)
				.createMongoClient(null);
		List<ServerAddress> allAddresses = getAllAddresses(client);
=======
		MongoClient client = new MongoClientFactory(properties, null).createMongoClient(null);
		List<ServerAddress> allAddresses = client.getAllAddress();
>>>>>>> 24925c3d
		assertThat(allAddresses).hasSize(1);
		assertServerAddress(allAddresses.get(0), "mongo1.example.com", 12345);
	}

	@Test
	public void onlyHostAndPortSetShouldUseThat() {
		MongoProperties properties = new MongoProperties();
		properties.setHost("localhost");
		properties.setPort(27017);
<<<<<<< HEAD
		MongoClient client = new MongoClientFactory(properties, null)
				.createMongoClient(null);
		List<ServerAddress> allAddresses = getAllAddresses(client);
=======
		MongoClient client = new MongoClientFactory(properties, null).createMongoClient(null);
		List<ServerAddress> allAddresses = client.getAllAddress();
>>>>>>> 24925c3d
		assertThat(allAddresses).hasSize(1);
		assertServerAddress(allAddresses.get(0), "localhost", 27017);
	}

	@Test
	public void onlyUriSetShouldUseThat() {
		MongoProperties properties = new MongoProperties();
		properties.setUri("mongodb://mongo1.example.com:12345");
<<<<<<< HEAD
		MongoClient client = new MongoClientFactory(properties, null)
				.createMongoClient(null);
		List<ServerAddress> allAddresses = getAllAddresses(client);
=======
		MongoClient client = new MongoClientFactory(properties, null).createMongoClient(null);
		List<ServerAddress> allAddresses = client.getAllAddress();
>>>>>>> 24925c3d
		assertThat(allAddresses).hasSize(1);
		assertServerAddress(allAddresses.get(0), "mongo1.example.com", 12345);
	}

	@Test
	public void noCustomAddressAndNoUriUsesDefaultUri() {
		MongoProperties properties = new MongoProperties();
<<<<<<< HEAD
		MongoClient client = new MongoClientFactory(properties, null)
				.createMongoClient(null);
		List<ServerAddress> allAddresses = getAllAddresses(client);
=======
		MongoClient client = new MongoClientFactory(properties, null).createMongoClient(null);
		List<ServerAddress> allAddresses = client.getAllAddress();
>>>>>>> 24925c3d
		assertThat(allAddresses).hasSize(1);
		assertServerAddress(allAddresses.get(0), "localhost", 27017);
	}

<<<<<<< HEAD
	@SuppressWarnings("deprecation")
	private List<ServerAddress> getAllAddresses(MongoClient client) {
		// At some point we'll probably need to use reflection to find the address but for
		// now, we can use the deprecated getAllAddress method.
		return client.getAllAddress();
	}

	@Test
	public void canBindAutoIndexCreation() {
		AnnotationConfigApplicationContext context = new AnnotationConfigApplicationContext();
		TestPropertyValues.of("spring.data.mongodb.autoIndexCreation:true")
				.applyTo(context);
		context.register(Config.class);
		context.refresh();
		MongoProperties properties = context.getBean(MongoProperties.class);
		assertThat(properties.isAutoIndexCreation()).isTrue();
	}

	private void assertServerAddress(ServerAddress serverAddress, String expectedHost,
			int expectedPort) {
=======
	private void assertServerAddress(ServerAddress serverAddress, String expectedHost, int expectedPort) {
>>>>>>> 24925c3d
		assertThat(serverAddress.getHost()).isEqualTo(expectedHost);
		assertThat(serverAddress.getPort()).isEqualTo(expectedPort);
	}

	@Configuration(proxyBeanMethods = false)
	@EnableConfigurationProperties(MongoProperties.class)
	static class Config {

	}

}<|MERGE_RESOLUTION|>--- conflicted
+++ resolved
@@ -105,14 +105,8 @@
 		properties.setHost("localhost");
 		properties.setPort(27017);
 		properties.setUri("mongodb://mongo1.example.com:12345");
-<<<<<<< HEAD
-		MongoClient client = new MongoClientFactory(properties, null)
-				.createMongoClient(null);
+		MongoClient client = new MongoClientFactory(properties, null).createMongoClient(null);
 		List<ServerAddress> allAddresses = getAllAddresses(client);
-=======
-		MongoClient client = new MongoClientFactory(properties, null).createMongoClient(null);
-		List<ServerAddress> allAddresses = client.getAllAddress();
->>>>>>> 24925c3d
 		assertThat(allAddresses).hasSize(1);
 		assertServerAddress(allAddresses.get(0), "mongo1.example.com", 12345);
 	}
@@ -122,14 +116,8 @@
 		MongoProperties properties = new MongoProperties();
 		properties.setHost("localhost");
 		properties.setPort(27017);
-<<<<<<< HEAD
-		MongoClient client = new MongoClientFactory(properties, null)
-				.createMongoClient(null);
+		MongoClient client = new MongoClientFactory(properties, null).createMongoClient(null);
 		List<ServerAddress> allAddresses = getAllAddresses(client);
-=======
-		MongoClient client = new MongoClientFactory(properties, null).createMongoClient(null);
-		List<ServerAddress> allAddresses = client.getAllAddress();
->>>>>>> 24925c3d
 		assertThat(allAddresses).hasSize(1);
 		assertServerAddress(allAddresses.get(0), "localhost", 27017);
 	}
@@ -138,14 +126,8 @@
 	public void onlyUriSetShouldUseThat() {
 		MongoProperties properties = new MongoProperties();
 		properties.setUri("mongodb://mongo1.example.com:12345");
-<<<<<<< HEAD
-		MongoClient client = new MongoClientFactory(properties, null)
-				.createMongoClient(null);
+		MongoClient client = new MongoClientFactory(properties, null).createMongoClient(null);
 		List<ServerAddress> allAddresses = getAllAddresses(client);
-=======
-		MongoClient client = new MongoClientFactory(properties, null).createMongoClient(null);
-		List<ServerAddress> allAddresses = client.getAllAddress();
->>>>>>> 24925c3d
 		assertThat(allAddresses).hasSize(1);
 		assertServerAddress(allAddresses.get(0), "mongo1.example.com", 12345);
 	}
@@ -153,19 +135,12 @@
 	@Test
 	public void noCustomAddressAndNoUriUsesDefaultUri() {
 		MongoProperties properties = new MongoProperties();
-<<<<<<< HEAD
-		MongoClient client = new MongoClientFactory(properties, null)
-				.createMongoClient(null);
+		MongoClient client = new MongoClientFactory(properties, null).createMongoClient(null);
 		List<ServerAddress> allAddresses = getAllAddresses(client);
-=======
-		MongoClient client = new MongoClientFactory(properties, null).createMongoClient(null);
-		List<ServerAddress> allAddresses = client.getAllAddress();
->>>>>>> 24925c3d
 		assertThat(allAddresses).hasSize(1);
 		assertServerAddress(allAddresses.get(0), "localhost", 27017);
 	}
 
-<<<<<<< HEAD
 	@SuppressWarnings("deprecation")
 	private List<ServerAddress> getAllAddresses(MongoClient client) {
 		// At some point we'll probably need to use reflection to find the address but for
@@ -176,19 +151,14 @@
 	@Test
 	public void canBindAutoIndexCreation() {
 		AnnotationConfigApplicationContext context = new AnnotationConfigApplicationContext();
-		TestPropertyValues.of("spring.data.mongodb.autoIndexCreation:true")
-				.applyTo(context);
+		TestPropertyValues.of("spring.data.mongodb.autoIndexCreation:true").applyTo(context);
 		context.register(Config.class);
 		context.refresh();
 		MongoProperties properties = context.getBean(MongoProperties.class);
 		assertThat(properties.isAutoIndexCreation()).isTrue();
 	}
 
-	private void assertServerAddress(ServerAddress serverAddress, String expectedHost,
-			int expectedPort) {
-=======
 	private void assertServerAddress(ServerAddress serverAddress, String expectedHost, int expectedPort) {
->>>>>>> 24925c3d
 		assertThat(serverAddress.getHost()).isEqualTo(expectedHost);
 		assertThat(serverAddress.getPort()).isEqualTo(expectedPort);
 	}
